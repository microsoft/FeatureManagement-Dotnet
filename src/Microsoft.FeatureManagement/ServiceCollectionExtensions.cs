--- conflicted
+++ resolved
@@ -42,7 +42,6 @@
             // Add required services
             services.TryAddSingleton<IFeatureDefinitionProvider, ConfigurationFeatureDefinitionProvider>();
 
-<<<<<<< HEAD
             services.AddSingleton(sp => new FeatureManager(
                             sp.GetRequiredService<IFeatureDefinitionProvider>(),
                             sp.GetRequiredService<IOptions<FeatureManagementOptions>>().Value)
@@ -65,20 +64,6 @@
             services.TryAddScoped<IFeatureManagerSnapshot>(sp => sp.GetRequiredService<FeatureManagerSnapshot>());
 
             services.TryAddScoped<IVariantFeatureManagerSnapshot>(sp => sp.GetRequiredService<FeatureManagerSnapshot>());
-=======
-            services.AddSingleton<IFeatureManager>(sp =>
-                new FeatureManager(
-                    sp.GetRequiredService<IFeatureDefinitionProvider>(),
-                    sp.GetRequiredService<IOptions<FeatureManagementOptions>>().Value)
-                {
-                    FeatureFilters = sp.GetRequiredService<IEnumerable<IFeatureFilterMetadata>>(),
-                    SessionManagers = sp.GetRequiredService<IEnumerable<ISessionManager>>(),
-                    Cache = sp.GetRequiredService<IMemoryCache>(),
-                    Logger = sp.GetRequiredService<ILoggerFactory>().CreateLogger<FeatureManager>()
-                });
-
-            services.AddScoped<IFeatureManagerSnapshot, FeatureManagerSnapshot>();
->>>>>>> 9ae3c19f
 
             var builder = new FeatureManagementBuilder(services);
 
@@ -144,7 +129,6 @@
             // Add required services
             services.TryAddSingleton<IFeatureDefinitionProvider, ConfigurationFeatureDefinitionProvider>();
 
-<<<<<<< HEAD
             services.AddScoped(sp => new FeatureManager(
                             sp.GetRequiredService<IFeatureDefinitionProvider>(),
                             sp.GetRequiredService<IOptions<FeatureManagementOptions>>().Value)
@@ -167,20 +151,6 @@
             services.TryAddScoped<IFeatureManagerSnapshot>(sp => sp.GetRequiredService<FeatureManagerSnapshot>());
 
             services.TryAddScoped<IVariantFeatureManagerSnapshot>(sp => sp.GetRequiredService<FeatureManagerSnapshot>());
-=======
-            services.AddScoped<IFeatureManager>(sp =>
-                new FeatureManager(
-                    sp.GetRequiredService<IFeatureDefinitionProvider>(),
-                    sp.GetRequiredService<IOptions<FeatureManagementOptions>>().Value)
-                {
-                    FeatureFilters = sp.GetRequiredService<IEnumerable<IFeatureFilterMetadata>>(),
-                    SessionManagers = sp.GetRequiredService<IEnumerable<ISessionManager>>(),
-                    Cache = sp.GetRequiredService<IMemoryCache>(),
-                    Logger = sp.GetRequiredService<ILoggerFactory>().CreateLogger<FeatureManager>()
-                });
-
-            services.AddScoped<IFeatureManagerSnapshot, FeatureManagerSnapshot>();
->>>>>>> 9ae3c19f
 
             var builder = new FeatureManagementBuilder(services);
 
