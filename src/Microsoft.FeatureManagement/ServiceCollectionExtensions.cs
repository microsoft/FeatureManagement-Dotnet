﻿// Copyright (c) Microsoft Corporation.
// Licensed under the MIT license.
//
using Microsoft.Extensions.Caching.Memory;
using Microsoft.Extensions.Configuration;
using Microsoft.Extensions.DependencyInjection;
using Microsoft.Extensions.DependencyInjection.Extensions;
using Microsoft.Extensions.Logging;
using Microsoft.Extensions.Options;
using Microsoft.FeatureManagement.FeatureFilters;
using System;
using System.Collections.Generic;
using System.Linq;

namespace Microsoft.FeatureManagement
{
    /// <summary>
    /// Extensions used to add feature management functionality.
    /// </summary>
    public static class ServiceCollectionExtensions
    {
        /// <summary>
        /// Adds singleton <see cref="FeatureManager"/> and other required feature management services.
        /// </summary>
        /// <param name="services">The service collection that feature management services are added to.</param>
        /// <returns>A <see cref="IFeatureManagementBuilder"/> that can be used to customize feature management functionality.</returns>
        /// <exception cref="FeatureManagementException">Thrown if <see cref="FeatureManager"/> has been registered as scoped.</exception>
        public static IFeatureManagementBuilder AddFeatureManagement(this IServiceCollection services)
        {
<<<<<<< HEAD
            if (services.Any(descriptor => descriptor.ServiceType == typeof(FeatureManager) && descriptor.Lifetime == ServiceLifetime.Scoped))
=======
            if (services.Any(descriptor => descriptor.ServiceType == typeof(IFeatureManager) && descriptor.Lifetime == ServiceLifetime.Scoped))
>>>>>>> 0c19f074
            {
                throw new FeatureManagementException(
                    FeatureManagementError.Conflict,
                    "Scoped feature management has been registered.");
            }

            services.AddLogging();

            services.AddMemoryCache();

            //
            // Add required services
            services.TryAddSingleton<IFeatureDefinitionProvider, ConfigurationFeatureDefinitionProvider>();

<<<<<<< HEAD
            services.AddSingleton(sp => new FeatureManager(
=======
            services.AddSingleton<IFeatureManager>(sp => new FeatureManager(
>>>>>>> 0c19f074
                sp.GetRequiredService<IFeatureDefinitionProvider>(),
                sp.GetRequiredService<IOptions<FeatureManagementOptions>>().Value)
            {
                FeatureFilters = sp.GetRequiredService<IEnumerable<IFeatureFilterMetadata>>(),
                SessionManagers = sp.GetRequiredService<IEnumerable<ISessionManager>>(),
                Cache = sp.GetRequiredService<IMemoryCache>(),
                Logger = sp.GetRequiredService<ILoggerFactory>().CreateLogger<FeatureManager>()
            });
<<<<<<< HEAD

            services.TryAddSingleton<IFeatureManager>(sp => sp.GetRequiredService<FeatureManager>());

            services.AddScoped<FeatureManagerSnapshot>();
=======
>>>>>>> 0c19f074

            services.TryAddScoped<IFeatureManagerSnapshot>(sp => sp.GetRequiredService<FeatureManagerSnapshot>());

            var builder = new FeatureManagementBuilder(services);
            
            //
            // Add built-in feature filters
            builder.AddFeatureFilter<PercentageFilter>();

            builder.AddFeatureFilter<TimeWindowFilter>();

            builder.AddFeatureFilter<ContextualTargetingFilter>();

            return builder;
        }

        /// <summary>
        /// Adds singleton <see cref="FeatureManager"/> and other required feature management services.
        /// </summary>
        /// <param name="services">The service collection that feature management services are added to.</param>
        /// <param name="configuration">A specific <see cref="IConfiguration"/> instance that will be used to obtain feature settings.</param>
        /// <returns>A <see cref="IFeatureManagementBuilder"/> that can be used to customize feature management functionality.</returns>
        public static IFeatureManagementBuilder AddFeatureManagement(this IServiceCollection services, IConfiguration configuration)
        {
            if (configuration == null)
            {
                throw new ArgumentNullException(nameof(configuration));
            }

            services.AddSingleton<IFeatureDefinitionProvider>(sp => new ConfigurationFeatureDefinitionProvider(configuration, sp.GetRequiredService<ILoggerFactory>()));

            return services.AddFeatureManagement();
        }

        /// <summary>
        /// Adds scoped <see cref="FeatureManager"/> and other required feature management services.
        /// </summary>
        /// <param name="services">The service collection that feature management services are added to.</param>
        /// <returns>A <see cref="IFeatureManagementBuilder"/> that can be used to customize feature management functionality.</returns>
        /// <exception cref="FeatureManagementException">Thrown if <see cref="FeatureManager"/> has been registered as singleton.</exception>
        public static IFeatureManagementBuilder AddScopedFeatureManagement(this IServiceCollection services)
        {
<<<<<<< HEAD
            if (services.Any(descriptor => descriptor.ServiceType == typeof(FeatureManager) && descriptor.Lifetime == ServiceLifetime.Singleton))
=======
            if (services.Any(descriptor => descriptor.ServiceType == typeof(IFeatureManager) && descriptor.Lifetime == ServiceLifetime.Singleton))
>>>>>>> 0c19f074
            {
                throw new FeatureManagementException(
                    FeatureManagementError.Conflict,
                    "Singleton feature management has been registered.");
            }

            services.AddLogging();

            services.AddMemoryCache();

            //
            // Add required services
            services.TryAddSingleton<IFeatureDefinitionProvider, ConfigurationFeatureDefinitionProvider>();

<<<<<<< HEAD
            services.AddScoped(sp => new FeatureManager(
=======
            services.AddScoped<IFeatureManager>(sp => new FeatureManager(
>>>>>>> 0c19f074
                sp.GetRequiredService<IFeatureDefinitionProvider>(),
                sp.GetRequiredService<IOptions<FeatureManagementOptions>>().Value)
            {
                FeatureFilters = sp.GetRequiredService<IEnumerable<IFeatureFilterMetadata>>(),
                SessionManagers = sp.GetRequiredService<IEnumerable<ISessionManager>>(),
                Cache = sp.GetRequiredService<IMemoryCache>(),
                Logger = sp.GetRequiredService<ILoggerFactory>().CreateLogger<FeatureManager>()
            });

<<<<<<< HEAD
            services.TryAddScoped<IFeatureManager>(sp => sp.GetRequiredService<FeatureManager>());

            services.AddScoped<FeatureManagerSnapshot>();

            services.TryAddScoped<IFeatureManagerSnapshot>(sp => sp.GetRequiredService<FeatureManagerSnapshot>());
=======
            services.AddScoped<IFeatureManagerSnapshot, FeatureManagerSnapshot>();
>>>>>>> 0c19f074

            var builder = new FeatureManagementBuilder(services);

            //
            // Add built-in feature filters
            builder.AddFeatureFilter<PercentageFilter>();

            builder.AddFeatureFilter<TimeWindowFilter>();

            builder.AddFeatureFilter<ContextualTargetingFilter>();

            return builder;
        }

        /// <summary>
        /// Adds scoped <see cref="FeatureManager"/> and other required feature management services.
        /// </summary>
        /// <param name="services">The service collection that feature management services are added to.</param>
        /// <param name="configuration">A specific <see cref="IConfiguration"/> instance that will be used to obtain feature settings.</param>
        /// <returns>A <see cref="IFeatureManagementBuilder"/> that can be used to customize feature management functionality.</returns>
        public static IFeatureManagementBuilder AddScopedFeatureManagement(this IServiceCollection services, IConfiguration configuration)
        {
            if (configuration == null)
            {
                throw new ArgumentNullException(nameof(configuration));
            }

            services.AddSingleton<IFeatureDefinitionProvider>(sp => new ConfigurationFeatureDefinitionProvider(configuration, sp.GetRequiredService<ILoggerFactory>()));

            return services.AddScopedFeatureManagement();
        }
    }
}<|MERGE_RESOLUTION|>--- conflicted
+++ resolved
@@ -27,11 +27,7 @@
         /// <exception cref="FeatureManagementException">Thrown if <see cref="FeatureManager"/> has been registered as scoped.</exception>
         public static IFeatureManagementBuilder AddFeatureManagement(this IServiceCollection services)
         {
-<<<<<<< HEAD
-            if (services.Any(descriptor => descriptor.ServiceType == typeof(FeatureManager) && descriptor.Lifetime == ServiceLifetime.Scoped))
-=======
             if (services.Any(descriptor => descriptor.ServiceType == typeof(IFeatureManager) && descriptor.Lifetime == ServiceLifetime.Scoped))
->>>>>>> 0c19f074
             {
                 throw new FeatureManagementException(
                     FeatureManagementError.Conflict,
@@ -46,11 +42,7 @@
             // Add required services
             services.TryAddSingleton<IFeatureDefinitionProvider, ConfigurationFeatureDefinitionProvider>();
 
-<<<<<<< HEAD
-            services.AddSingleton(sp => new FeatureManager(
-=======
             services.AddSingleton<IFeatureManager>(sp => new FeatureManager(
->>>>>>> 0c19f074
                 sp.GetRequiredService<IFeatureDefinitionProvider>(),
                 sp.GetRequiredService<IOptions<FeatureManagementOptions>>().Value)
             {
@@ -59,15 +51,8 @@
                 Cache = sp.GetRequiredService<IMemoryCache>(),
                 Logger = sp.GetRequiredService<ILoggerFactory>().CreateLogger<FeatureManager>()
             });
-<<<<<<< HEAD
 
-            services.TryAddSingleton<IFeatureManager>(sp => sp.GetRequiredService<FeatureManager>());
-
-            services.AddScoped<FeatureManagerSnapshot>();
-=======
->>>>>>> 0c19f074
-
-            services.TryAddScoped<IFeatureManagerSnapshot>(sp => sp.GetRequiredService<FeatureManagerSnapshot>());
+            services.AddScoped<IFeatureManagerSnapshot, FeatureManagerSnapshot>();
 
             var builder = new FeatureManagementBuilder(services);
             
@@ -108,11 +93,7 @@
         /// <exception cref="FeatureManagementException">Thrown if <see cref="FeatureManager"/> has been registered as singleton.</exception>
         public static IFeatureManagementBuilder AddScopedFeatureManagement(this IServiceCollection services)
         {
-<<<<<<< HEAD
-            if (services.Any(descriptor => descriptor.ServiceType == typeof(FeatureManager) && descriptor.Lifetime == ServiceLifetime.Singleton))
-=======
             if (services.Any(descriptor => descriptor.ServiceType == typeof(IFeatureManager) && descriptor.Lifetime == ServiceLifetime.Singleton))
->>>>>>> 0c19f074
             {
                 throw new FeatureManagementException(
                     FeatureManagementError.Conflict,
@@ -127,11 +108,7 @@
             // Add required services
             services.TryAddSingleton<IFeatureDefinitionProvider, ConfigurationFeatureDefinitionProvider>();
 
-<<<<<<< HEAD
-            services.AddScoped(sp => new FeatureManager(
-=======
             services.AddScoped<IFeatureManager>(sp => new FeatureManager(
->>>>>>> 0c19f074
                 sp.GetRequiredService<IFeatureDefinitionProvider>(),
                 sp.GetRequiredService<IOptions<FeatureManagementOptions>>().Value)
             {
@@ -141,15 +118,7 @@
                 Logger = sp.GetRequiredService<ILoggerFactory>().CreateLogger<FeatureManager>()
             });
 
-<<<<<<< HEAD
-            services.TryAddScoped<IFeatureManager>(sp => sp.GetRequiredService<FeatureManager>());
-
-            services.AddScoped<FeatureManagerSnapshot>();
-
-            services.TryAddScoped<IFeatureManagerSnapshot>(sp => sp.GetRequiredService<FeatureManagerSnapshot>());
-=======
             services.AddScoped<IFeatureManagerSnapshot, FeatureManagerSnapshot>();
->>>>>>> 0c19f074
 
             var builder = new FeatureManagementBuilder(services);
 
