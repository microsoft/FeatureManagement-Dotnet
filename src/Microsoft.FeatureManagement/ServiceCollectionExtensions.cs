--- conflicted
+++ resolved
@@ -84,12 +84,8 @@
             services.AddSingleton<IFeatureDefinitionProvider>(sp =>
                 new ConfigurationFeatureDefinitionProvider(configuration)
                 {
-<<<<<<< HEAD
-                    UseTopLevelConfiguration = true,
+                    RootConfigurationFallbackEnabled = true,
                     Logger = sp.GetRequiredService<ILoggerFactory>().CreateLogger<ConfigurationFeatureDefinitionProvider>()
-=======
-                    RootConfigurationFallbackEnabled = true
->>>>>>> 7bdcad76
                 });
 
             return services.AddFeatureManagement();
@@ -160,12 +156,8 @@
             services.AddSingleton<IFeatureDefinitionProvider>(sp =>
                 new ConfigurationFeatureDefinitionProvider(configuration)
                 {
-<<<<<<< HEAD
-                    UseTopLevelConfiguration = true,
+                    RootConfigurationFallbackEnabled = true,
                     Logger = sp.GetRequiredService<ILoggerFactory>().CreateLogger<ConfigurationFeatureDefinitionProvider>()
-=======
-                    RootConfigurationFallbackEnabled = true
->>>>>>> 7bdcad76
                 });
 
             return services.AddScopedFeatureManagement();
