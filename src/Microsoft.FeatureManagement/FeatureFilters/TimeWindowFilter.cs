﻿// Copyright (c) Microsoft Corporation.
// Licensed under the MIT license.
//
using Microsoft.Extensions.Configuration;
using Microsoft.Extensions.Logging;
using System;
using System.Threading.Tasks;

namespace Microsoft.FeatureManagement.FeatureFilters
{
    /// <summary>
    /// A feature filter that can be used to activate a feature based on a time window.
    /// </summary>
    [FilterAlias(Alias)]
    public class TimeWindowFilter : IFeatureFilter, IFilterParametersBinder
    {
        private const string Alias = "Microsoft.TimeWindow";
        private readonly ILogger _logger;

        /// <summary>
        /// Creates a time window based feature filter.
        /// </summary>
        /// <param name="loggerFactory">A logger factory for creating loggers.</param>
        public TimeWindowFilter(ILoggerFactory loggerFactory = null)
        {
            _logger = loggerFactory?.CreateLogger<TimeWindowFilter>();
        }

        /// <summary>
        /// Binds configuration representing filter parameters to <see cref="TimeWindowFilterSettings"/>.
        /// </summary>
        /// <param name="filterParameters">The configuration representing filter parameters that should be bound to <see cref="TimeWindowFilterSettings"/>.</param>
        /// <returns><see cref="TimeWindowFilterSettings"/> that can later be used in feature evaluation.</returns>
        public object BindParameters(IConfiguration filterParameters)
        {
            return filterParameters.Get<TimeWindowFilterSettings>() ?? new TimeWindowFilterSettings();
        }

        /// <summary>
        /// Evaluates whether a feature is enabled based on a configurable time window.
        /// </summary>
        /// <param name="context">The feature evaluation context.</param>
        /// <returns>True if the feature is enabled, false otherwise.</returns>
        public Task<bool> EvaluateAsync(FeatureFilterEvaluationContext context)
        {
            //
            // Check if prebound settings available, otherwise bind from parameters.
            TimeWindowFilterSettings settings = (TimeWindowFilterSettings)context.Settings ?? (TimeWindowFilterSettings)BindParameters(context.Parameters);

            DateTimeOffset now = DateTimeOffset.UtcNow;

            if (!settings.Start.HasValue && !settings.End.HasValue)
            {
<<<<<<< HEAD
                if (_logger != null)
                {
                    _logger.LogWarning($"The '{Alias}' feature filter is not valid for feature '{context.FeatureName}'. It must specify either '{nameof(settings.Start)}', '{nameof(settings.End)}', or both.");
                }
=======
                _logger?.LogWarning($"The '{Alias}' feature filter is not valid for feature '{context.FeatureName}'. It must have have specify either '{nameof(settings.Start)}', '{nameof(settings.End)}', or both.");
>>>>>>> 1f3eca4e

                return Task.FromResult(false);
            }

            return Task.FromResult((!settings.Start.HasValue || now >= settings.Start.Value) && (!settings.End.HasValue || now < settings.End.Value));
        }
    }
}<|MERGE_RESOLUTION|>--- conflicted
+++ resolved
@@ -51,14 +51,7 @@
 
             if (!settings.Start.HasValue && !settings.End.HasValue)
             {
-<<<<<<< HEAD
-                if (_logger != null)
-                {
-                    _logger.LogWarning($"The '{Alias}' feature filter is not valid for feature '{context.FeatureName}'. It must specify either '{nameof(settings.Start)}', '{nameof(settings.End)}', or both.");
-                }
-=======
-                _logger?.LogWarning($"The '{Alias}' feature filter is not valid for feature '{context.FeatureName}'. It must have have specify either '{nameof(settings.Start)}', '{nameof(settings.End)}', or both.");
->>>>>>> 1f3eca4e
+                _logger?.LogWarning($"The '{Alias}' feature filter is not valid for feature '{context.FeatureName}'. It must specify either '{nameof(settings.Start)}', '{nameof(settings.End)}', or both.");
 
                 return Task.FromResult(false);
             }
