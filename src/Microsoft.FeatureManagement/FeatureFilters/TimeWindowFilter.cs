--- conflicted
+++ resolved
@@ -39,11 +39,7 @@
         /// <summary>
         /// This property allows the time window filter in our test suite to use simulated time.
         /// </summary>
-<<<<<<< HEAD
-        internal TimeProvider SystemClock { get; init; }
-=======
-        internal ISystemClock SystemClock { get; set; }
->>>>>>> de9eeed4
+        internal TimeProvider SystemClock { get; set; }
 
         /// <summary>
         /// Binds configuration representing filter parameters to <see cref="TimeWindowFilterSettings"/>.
