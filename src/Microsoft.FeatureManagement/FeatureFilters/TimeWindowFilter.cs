--- conflicted
+++ resolved
@@ -27,12 +27,8 @@
         /// <param name="loggerFactory">A logger factory for creating loggers.</param>
         public TimeWindowFilter(ILoggerFactory loggerFactory = null)
         {
-<<<<<<< HEAD
-            _logger = loggerFactory?.CreateLogger<TimeWindowFilter>() ?? throw new ArgumentNullException(nameof(loggerFactory));
+            _logger = loggerFactory?.CreateLogger<TimeWindowFilter>();
             _recurrenceCache = new ConcurrentDictionary<TimeWindowFilterSettings, DateTimeOffset>();
-=======
-            _logger = loggerFactory?.CreateLogger<TimeWindowFilter>();
->>>>>>> 0d243b67
         }
 
         /// <summary>
