﻿// Copyright (c) Microsoft Corporation.
// Licensed under the MIT license.
//
using Microsoft.Extensions.Configuration;
using Microsoft.Extensions.Logging;
using Microsoft.Extensions.Primitives;
using System;
using System.Collections.Concurrent;
using System.Collections.Generic;
using System.Diagnostics;
using System.Linq;
using System.Threading;
using System.Threading.Tasks;

namespace Microsoft.FeatureManagement
{
    /// <summary>
    /// A feature definition provider that pulls feature definitions from the .NET Core <see cref="IConfiguration"/> system.
    /// </summary>
    public sealed class ConfigurationFeatureDefinitionProvider : IFeatureDefinitionProvider, IDisposable, IFeatureDefinitionProviderCacheable
    {
        //
        // IFeatureDefinitionProviderCacheable interface is only used to mark this provider as cacheable. This allows our test suite's
        // provider to be marked for caching as well.

        private readonly IConfiguration _configuration;
        private readonly ConcurrentDictionary<string, FeatureDefinition> _definitions;
        private IDisposable _changeSubscription;
        private int _stale = 0;

<<<<<<< HEAD
        const string ParseValueErrorString = "Invalid setting '{0}' with value '{1}' for feature '{2}'.";

        public ConfigurationFeatureDefinitionProvider(IConfiguration configuration, ILoggerFactory loggerFactory)
=======
        /// <summary>
        /// Creates a configuration feature definition provider.
        /// </summary>
        /// <param name="configuration">The configuration of feature definitions.</param>
        public ConfigurationFeatureDefinitionProvider(IConfiguration configuration)
>>>>>>> 74c6f88d
        {
            _configuration = configuration ?? throw new ArgumentNullException(nameof(configuration));
            _definitions = new ConcurrentDictionary<string, FeatureDefinition>();

            _changeSubscription = ChangeToken.OnChange(
                () => _configuration.GetReloadToken(),
                () => _stale = 1);
        }

        /// <summary>
        /// The option that controls the behavior when "FeatureManagement" section in the configuration is missing.
        /// </summary>
        public bool RootConfigurationFallbackEnabled { get; init; }

        /// <summary>
        /// The logger for the configuration feature definition provider.
        /// </summary>
        public ILogger Logger { get; init; }

        /// <summary>
        /// Disposes the change subscription of the configuration.
        /// </summary>
        public void Dispose()
        {
            _changeSubscription?.Dispose();

            _changeSubscription = null;
        }

        /// <summary>
        /// Retrieves the definition for a given feature.
        /// </summary>
        /// <param name="featureName">The name of the feature to retrieve the definition for.</param>
        /// <returns>The feature's definition.</returns>
        public Task<FeatureDefinition> GetFeatureDefinitionAsync(string featureName)
        {
            if (featureName == null)
            {
                throw new ArgumentNullException(nameof(featureName));
            }

            if (featureName.Contains(ConfigurationPath.KeyDelimiter))
            {
                throw new ArgumentException($"The value '{ConfigurationPath.KeyDelimiter}' is not allowed in the feature name.", nameof(featureName));
            }

            if (Interlocked.Exchange(ref _stale, 0) != 0)
            {
                _definitions.Clear();
            }

            //
            // Query by feature name
            FeatureDefinition definition = _definitions.GetOrAdd(featureName, (name) => ReadFeatureDefinition(name));

            return Task.FromResult(definition);
        }

        /// <summary>
        /// Retrieves definitions for all features.
        /// </summary>
        /// <returns>An enumerator which provides asynchronous iteration over feature definitions.</returns>
        //
        // The async key word is necessary for creating IAsyncEnumerable.
        // The need to disable this warning occurs when implementaing async stream synchronously. 
#pragma warning disable CS1998 // Async method lacks 'await' operators and will run synchronously
        public async IAsyncEnumerable<FeatureDefinition> GetAllFeatureDefinitionsAsync()
#pragma warning restore CS1998
        {
            if (Interlocked.Exchange(ref _stale, 0) != 0)
            {
                _definitions.Clear();
            }

            //
            // Iterate over all features registered in the system at initial invocation time
            foreach (IConfigurationSection featureSection in GetFeatureDefinitionSections())
            {
                //
                // Underlying IConfigurationSection data is dynamic so latest feature definitions are returned
                yield return  _definitions.GetOrAdd(featureSection.Key, (_) => ReadFeatureDefinition(featureSection));
            }
        }

        private FeatureDefinition ReadFeatureDefinition(string featureName)
        {
            IConfigurationSection configuration = GetFeatureDefinitionSections()
                                                    .FirstOrDefault(section => section.Key.Equals(featureName, StringComparison.OrdinalIgnoreCase));

            if (configuration == null)
            {
                return null;
            }

            return ReadFeatureDefinition(configuration);
        }

        private FeatureDefinition ReadFeatureDefinition(IConfigurationSection configurationSection)
        {
            /*
              
            We support
            
            myFeature: {
              enabledFor: [ "myFeatureFilter1", "myFeatureFilter2" ]
            },
            myDisabledFeature: {
              enabledFor: [  ]
            },
            myFeature2: {
              enabledFor: "myFeatureFilter1;myFeatureFilter2"
            },
            myDisabledFeature2: {
              enabledFor: ""
            },
            myFeature3: "myFeatureFilter1;myFeatureFilter2",
            myDisabledFeature3: "",
            myAlwaysEnabledFeature: true,
            myAlwaysDisabledFeature: false // removing this line would be the same as setting it to false
            myAlwaysEnabledFeature2: {
              enabledFor: true
            },
            myAlwaysDisabledFeature2: {
              enabledFor: false
            },
            myAllRequiredFilterFeature: {
                requirementType: "all"
                enabledFor: [ "myFeatureFilter1", "myFeatureFilter2" ],
            },

            */

            RequirementType requirementType = RequirementType.Any;

            FeatureStatus featureStatus = FeatureStatus.Conditional;

            Allocation allocation = null;

            List<VariantDefinition> variants = null;

            var enabledFor = new List<FeatureFilterConfiguration>();

            bool telemetryEnabled = false;

            Dictionary<string, string> telemetryMetadata = null;

            string val = configurationSection.Value; // configuration[$"{featureName}"];

            if (string.IsNullOrEmpty(val))
            {
                val = configurationSection[ConfigurationFields.FeatureFiltersSectionName];
            }

            if (!string.IsNullOrEmpty(val) && bool.TryParse(val, out bool result) && result)
            {
                //
                //myAlwaysEnabledFeature: true
                // OR
                //myAlwaysEnabledFeature: {
                //  enabledFor: true
                //}
                enabledFor.Add(new FeatureFilterConfiguration
                {
                    Name = "AlwaysOn"
                });
            }
            else
            {
                string rawRequirementType = configurationSection[ConfigurationFields.RequirementType];

                string rawFeatureStatus = configurationSection[ConfigurationFields.FeatureStatus];

                if (!string.IsNullOrEmpty(rawRequirementType))
                {
                    requirementType = ParseEnum<RequirementType>(configurationSection.Key, rawRequirementType, ConfigurationFields.RequirementType);
                }

                if (!string.IsNullOrEmpty(rawFeatureStatus))
                {
                    featureStatus = ParseEnum<FeatureStatus>(configurationSection.Key, rawFeatureStatus, ConfigurationFields.FeatureStatus);
                }

                IEnumerable<IConfigurationSection> filterSections = configurationSection.GetSection(ConfigurationFields.FeatureFiltersSectionName).GetChildren();

                foreach (IConfigurationSection section in filterSections)
                {
                    //
                    // Arrays in json such as "myKey": [ "some", "values" ]
                    // Are accessed through the configuration system by using the array index as the property name, e.g. "myKey": { "0": "some", "1": "values" }
                    if (int.TryParse(section.Key, out int _) && !string.IsNullOrEmpty(section[ConfigurationFields.NameKeyword]))
                    {
                        enabledFor.Add(new FeatureFilterConfiguration()
                        {
                            Name = section[ConfigurationFields.NameKeyword],
                            Parameters = new ConfigurationWrapper(section.GetSection(ConfigurationFields.FeatureFilterConfigurationParameters))
                        });
                    }
                }

                IConfigurationSection allocationSection = configurationSection.GetSection(ConfigurationFields.AllocationSectionName);

                if (allocationSection.Exists())
                {
                    allocation = new Allocation()
                    {
                        DefaultWhenDisabled = allocationSection[ConfigurationFields.AllocationDefaultWhenDisabled],
                        DefaultWhenEnabled = allocationSection[ConfigurationFields.AllocationDefaultWhenEnabled],
                        User = allocationSection.GetSection(ConfigurationFields.UserAllocationSectionName).GetChildren().Select(userAllocation =>
                        {
                            return new UserAllocation()
                            {
                                Variant = userAllocation[ConfigurationFields.AllocationVariantKeyword],
                                Users = userAllocation.GetSection(ConfigurationFields.UserAllocationUsers).Get<IEnumerable<string>>()
                            };
                        }),
                        Group = allocationSection.GetSection(ConfigurationFields.GroupAllocationSectionName).GetChildren().Select(groupAllocation =>
                        {
                            return new GroupAllocation()
                            {
                                Variant = groupAllocation[ConfigurationFields.AllocationVariantKeyword],
                                Groups = groupAllocation.GetSection(ConfigurationFields.GroupAllocationGroups).Get<IEnumerable<string>>()
                            };
                        }),
                        Percentile = allocationSection.GetSection(ConfigurationFields.PercentileAllocationSectionName).GetChildren().Select(percentileAllocation =>
                        {
                            double from = 0;

                            double to = 0;

                            string rawFrom = percentileAllocation[ConfigurationFields.PercentileAllocationFrom];

                            string rawTo = percentileAllocation[ConfigurationFields.PercentileAllocationTo];

                            if (!string.IsNullOrEmpty(rawFrom))
                            {
                                from = ParseDouble(configurationSection.Key, rawFrom, ConfigurationFields.PercentileAllocationFrom);
                            }

                            if (!string.IsNullOrEmpty(rawTo))
                            {
                                to = ParseDouble(configurationSection.Key, rawTo, ConfigurationFields.PercentileAllocationTo);
                            }

                            return new PercentileAllocation()
                            {
                                Variant = percentileAllocation[ConfigurationFields.AllocationVariantKeyword],
                                From = from,
                                To = to
                            };
                        }),
                        Seed = allocationSection[ConfigurationFields.AllocationSeed]
                    };
                }

                IEnumerable<IConfigurationSection> variantsSections = configurationSection.GetSection(ConfigurationFields.VariantsSectionName).GetChildren();
                variants = new List<VariantDefinition>();

                foreach (IConfigurationSection section in variantsSections)
                {
                    if (int.TryParse(section.Key, out int _) && !string.IsNullOrEmpty(section[ConfigurationFields.NameKeyword]))
                    {
                        StatusOverride statusOverride = StatusOverride.None;

                        string rawStatusOverride = section[ConfigurationFields.VariantDefinitionStatusOverride];

                        if (!string.IsNullOrEmpty(rawStatusOverride))
                        {
                            statusOverride = ParseEnum<StatusOverride>(configurationSection.Key, rawStatusOverride, ConfigurationFields.VariantDefinitionStatusOverride);
                        }

                        VariantDefinition variant = new VariantDefinition()
                        {
                            Name = section[ConfigurationFields.NameKeyword],
                            ConfigurationValue = section.GetSection(ConfigurationFields.VariantDefinitionConfigurationValue),
                            ConfigurationReference = section[ConfigurationFields.VariantDefinitionConfigurationReference],
                            StatusOverride = statusOverride
                        };

                        variants.Add(variant);
                    }
                }

                telemetryEnabled = configurationSection.GetValue<bool>("TelemetryEnabled");

                IConfigurationSection telemetryMetadataSection = configurationSection.GetSection("TelemetryMetadata");

                if (telemetryMetadataSection.Exists())
                {
                    telemetryMetadata = new Dictionary<string, string>();

                    telemetryMetadata = telemetryMetadataSection.GetChildren().ToDictionary(x => x.Key, x => x.Value);
                }
            }

            return new FeatureDefinition()
            {
                Name = configurationSection.Key,
                EnabledFor = enabledFor,
                RequirementType = requirementType,
                Status = featureStatus,
                Allocation = allocation,
                Variants = variants,
                TelemetryEnabled = telemetryEnabled,
                TelemetryMetadata = telemetryMetadata
            };
        }

        private IEnumerable<IConfigurationSection> GetFeatureDefinitionSections()
        {
            //
            // Look for feature definitions under the "FeatureManagement" section
            IConfigurationSection featureManagementConfigurationSection = _configuration.GetSection(ConfigurationFields.FeatureManagementSectionName);

            if (featureManagementConfigurationSection.Exists())
            {
                return featureManagementConfigurationSection.GetChildren();
            }

            //
            // There is no "FeatureManagement" section in the configuration
            if (RootConfigurationFallbackEnabled)
            {
                return _configuration.GetChildren();
            }

<<<<<<< HEAD
            _logger.LogDebug($"No configuration section named '{ConfigurationFields.FeatureManagementSectionName}' was found.");
=======
            Logger?.LogDebug($"No configuration section named '{FeatureManagementSectionName}' was found.");
>>>>>>> 74c6f88d

            return Enumerable.Empty<IConfigurationSection>();
        }

        private T ParseEnum<T>(string feature, string rawValue, string fieldKeyword)
            where T: struct, Enum
        {
            Debug.Assert(!string.IsNullOrEmpty(rawValue));

            if (!Enum.TryParse(rawValue, ignoreCase: true, out T value))
            {
                throw new FeatureManagementException(
                    FeatureManagementError.InvalidConfigurationSetting,
                    string.Format(ParseValueErrorString, fieldKeyword, rawValue, feature));
            }

            return value;
        }

        private double ParseDouble(string feature, string rawValue, string fieldKeyword)
        {
            Debug.Assert(!string.IsNullOrEmpty(rawValue));

            if (!double.TryParse(rawValue, out double value))
            {
                throw new FeatureManagementException(
                    FeatureManagementError.InvalidConfigurationSetting,
                    string.Format(ParseValueErrorString, fieldKeyword, rawValue, feature));
            }

            return value;
        }
    }
}<|MERGE_RESOLUTION|>--- conflicted
+++ resolved
@@ -28,17 +28,13 @@
         private IDisposable _changeSubscription;
         private int _stale = 0;
 
-<<<<<<< HEAD
         const string ParseValueErrorString = "Invalid setting '{0}' with value '{1}' for feature '{2}'.";
 
-        public ConfigurationFeatureDefinitionProvider(IConfiguration configuration, ILoggerFactory loggerFactory)
-=======
         /// <summary>
         /// Creates a configuration feature definition provider.
         /// </summary>
         /// <param name="configuration">The configuration of feature definitions.</param>
         public ConfigurationFeatureDefinitionProvider(IConfiguration configuration)
->>>>>>> 74c6f88d
         {
             _configuration = configuration ?? throw new ArgumentNullException(nameof(configuration));
             _definitions = new ConcurrentDictionary<string, FeatureDefinition>();
@@ -364,11 +360,7 @@
                 return _configuration.GetChildren();
             }
 
-<<<<<<< HEAD
-            _logger.LogDebug($"No configuration section named '{ConfigurationFields.FeatureManagementSectionName}' was found.");
-=======
-            Logger?.LogDebug($"No configuration section named '{FeatureManagementSectionName}' was found.");
->>>>>>> 74c6f88d
+            Logger?.LogDebug($"No configuration section named '{ConfigurationFields.FeatureManagementSectionName}' was found.");
 
             return Enumerable.Empty<IConfigurationSection>();
         }
