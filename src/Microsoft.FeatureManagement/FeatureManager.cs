--- conflicted
+++ resolved
@@ -53,13 +53,9 @@
             FeatureManagementOptions options = null)
         {
             _featureDefinitionProvider = featureDefinitionProvider ?? throw new ArgumentNullException(nameof(featureDefinitionProvider));
-<<<<<<< HEAD
-            _options = options ?? throw new ArgumentNullException(nameof(options));
+            _options = options ?? new FeatureManagementOptions();
             _filterMetadataCache = new ConcurrentDictionary<string, IFeatureFilterMetadata>();
             _contextualFeatureFilterCache = new ConcurrentDictionary<string, ContextualFeatureFilterEvaluator>();
-=======
-            _options = options ?? new FeatureManagementOptions();
->>>>>>> 2bae5aa5
             _featureFilters = Enumerable.Empty<IFeatureFilterMetadata>();
             _sessionManagers = Enumerable.Empty<ISessionManager>();
             _telemetryPublishers = Enumerable.Empty<ITelemetryPublisher>();
