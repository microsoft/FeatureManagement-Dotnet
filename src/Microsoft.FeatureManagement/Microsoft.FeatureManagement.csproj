--- conflicted
+++ resolved
@@ -3,16 +3,10 @@
 
   <!-- Official Version -->
   <PropertyGroup>
-<<<<<<< HEAD
     <MajorVersion>4</MajorVersion>
     <MinorVersion>0</MinorVersion>
     <PatchVersion>0</PatchVersion>
     <PreviewVersion>-preview3</PreviewVersion>
-=======
-    <MajorVersion>3</MajorVersion>
-    <MinorVersion>3</MinorVersion>
-    <PatchVersion>1</PatchVersion>
->>>>>>> f88aec9b
   </PropertyGroup>
 
   <Import Project="..\..\build\Versioning.props" />
@@ -22,13 +16,9 @@
     <SignAssembly>true</SignAssembly>
     <DelaySign>false</DelaySign>
     <AssemblyOriginatorKeyFile>..\..\build\Microsoft.FeatureManagement.snk</AssemblyOriginatorKeyFile>
-<<<<<<< HEAD
-    <LangVersion>10.0</LangVersion>
-=======
     <!-- Microsoft.FeatureManagement uses the feature of async streams which is not supported in versions of C# earlier than 8.0. 
         The library targets on netstandard 2.0. To ensure compatibility, the minimum language version requirement should be maintained. -->
     <LangVersion>8.0</LangVersion>
->>>>>>> f88aec9b
   </PropertyGroup>
 
   <PropertyGroup>
