﻿// Copyright (c) Microsoft Corporation.
// Licensed under the MIT license.
//
using Microsoft.AspNetCore.Mvc.Filters;

namespace Microsoft.FeatureManagement
{
    /// <summary>
    /// Provides integration points for feature management with MVC Filters.
    /// </summary>
    public static class FilterCollectionExtensions
    {
        /// <summary>
        /// Adds an MVC filter that will only activate during a request if the specified feature is enabled.
        /// </summary>
        /// <typeparam name="TFilterType">The MVC filter to add and use if the feature is enabled.</typeparam>
        /// <param name="filters">The filter collection to add to.</param>
        /// <param name="feature">The feature that will need to enabled to trigger the execution of the MVC filter.</param>
        /// <returns>The reference to the filter collection.</returns>
        public static FilterCollection AddForFeature<TFilterType>(this FilterCollection filters, string feature) where TFilterType : IAsyncActionFilter
        {
<<<<<<< HEAD
            filters.Add(new FeatureGatedAsyncActionFilter<TFilterType>(feature));
=======
            IFilterMetadata filterMetadata = null;

            filters.Add(new FeatureGatedAsyncActionFilter<TFilterType>(RequirementType.Any, false, feature));
>>>>>>> ff52bbef

            return filters;
        }

        /// <summary>
        /// Adds an MVC filter that will only activate during a request if the specified feature is enabled.
        /// </summary>
        /// <typeparam name="TFilterType">The MVC filter to add and use if the feature is enabled.</typeparam>
        /// <param name="filters">The filter collection to add to.</param>
        /// <param name="features">The features that control whether the MVC filter executes.</param>
        /// <returns>The reference to the filter collection.</returns>
        public static FilterCollection AddForFeature<TFilterType>(this FilterCollection filters, params string[] features) where TFilterType : IAsyncActionFilter
        {
            filters.Add(new FeatureGatedAsyncActionFilter<TFilterType>(RequirementType.Any, false, features));

            return filters;
        }

        /// <summary>
        /// Adds an MVC filter that will only activate during a request if the specified features are enabled based on the provided requirement type.
        /// </summary>
        /// <typeparam name="TFilterType">The MVC filter to add and use if the features condition is satisfied.</typeparam>
        /// <param name="filters">The filter collection to add to.</param>
        /// <param name="requirementType">Specifies whether all or any of the provided features should be enabled.</param>
        /// <param name="features">The features that control whether the MVC filter executes.</param>
        /// <returns>The reference to the filter collection.</returns>
        public static FilterCollection AddForFeature<TFilterType>(this FilterCollection filters, RequirementType requirementType, params string[] features) where TFilterType : IAsyncActionFilter
        {
            filters.Add(new FeatureGatedAsyncActionFilter<TFilterType>(requirementType, false, features));

            return filters;
        }

        /// <summary>
        /// Adds an MVC filter that will only activate during a request if the specified features are enabled based on the provided requirement type and negation flag.
        /// </summary>
        /// <typeparam name="TFilterType">The MVC filter to add and use if the features condition is satisfied.</typeparam>
        /// <param name="filters">The filter collection to add to.</param>
        /// <param name="requirementType">Specifies whether all or any of the provided features should be enabled.</param>
        /// <param name="negate">Whether to negate the evaluation result for the provided features set.</param>
        /// <param name="features">The features that control whether the MVC filter executes.</param>
        /// <returns>The reference to the filter collection.</returns>
        public static FilterCollection AddForFeature<TFilterType>(this FilterCollection filters, RequirementType requirementType, bool negate, params string[] features) where TFilterType : IAsyncActionFilter
        {
            filters.Add(new FeatureGatedAsyncActionFilter<TFilterType>(requirementType, negate, features));

            return filters;
        }
    }
}<|MERGE_RESOLUTION|>--- conflicted
+++ resolved
@@ -16,18 +16,14 @@
         /// <typeparam name="TFilterType">The MVC filter to add and use if the feature is enabled.</typeparam>
         /// <param name="filters">The filter collection to add to.</param>
         /// <param name="feature">The feature that will need to enabled to trigger the execution of the MVC filter.</param>
-        /// <returns>The reference to the filter collection.</returns>
-        public static FilterCollection AddForFeature<TFilterType>(this FilterCollection filters, string feature) where TFilterType : IAsyncActionFilter
+        /// <returns></returns>
+        public static IFilterMetadata AddForFeature<TFilterType>(this FilterCollection filters, string feature) where TFilterType : IAsyncActionFilter
         {
-<<<<<<< HEAD
-            filters.Add(new FeatureGatedAsyncActionFilter<TFilterType>(feature));
-=======
             IFilterMetadata filterMetadata = null;
 
             filters.Add(new FeatureGatedAsyncActionFilter<TFilterType>(RequirementType.Any, false, feature));
->>>>>>> ff52bbef
 
-            return filters;
+            return filterMetadata;
         }
 
         /// <summary>
