﻿// Copyright (c) Microsoft Corporation.
// Licensed under the MIT license.
//
using System.Diagnostics;
using Microsoft.AspNetCore.Mvc;
using FeatureFlagDemo.Models;
using Microsoft.AspNetCore.Http;
using Microsoft.FeatureManagement;
using Microsoft.FeatureManagement.Mvc;
using System.Threading.Tasks;

namespace FeatureFlagDemo.Controllers
{
    public class HomeController : Controller
    {
        private readonly IFeatureManager _featureManager;

        public HomeController(IFeatureManagerSnapshot featureSnapshot)
        {
            _featureManager = featureSnapshot;
        }

        [FeatureGate(MyFeatureFlags.Home)]
        public IActionResult Index()
        {
            return View();
        }

        public async Task<IActionResult> About()
        {
            ViewData["Message"] = "Your application description page.";

<<<<<<< HEAD
            if (await _featureManager.IsEnabledAsync(nameof(MyFeatureFlags.CustomViewData)))
=======
            if (await _featureManager.IsEnabledAsync(MyFeatureFlags.CustomViewData, cancellationToken))
>>>>>>> 28982a13
            {
                ViewData["Message"] = $"This is FANCY CONTENT you can see only if '{MyFeatureFlags.CustomViewData}' is enabled.";
            };

            return View();
        }

        public IActionResult Contact()
        {
            ViewData["Message"] = "Your contact page.";

            return View();
        }

        [FeatureGate(MyFeatureFlags.Beta)]
        public IActionResult Beta()
        {
            ViewData["Message"] = "Your contact page.";

            return View();
        }

        public IActionResult Privacy()
        {
            return View();
        }

        [ResponseCache(Duration = 0, Location = ResponseCacheLocation.None, NoStore = true)]
        public IActionResult Error()
        {
            return View(new ErrorViewModel { RequestId = Activity.Current?.Id ?? HttpContext.TraceIdentifier });
        }
    }
}<|MERGE_RESOLUTION|>--- conflicted
+++ resolved
@@ -8,6 +8,7 @@
 using Microsoft.FeatureManagement;
 using Microsoft.FeatureManagement.Mvc;
 using System.Threading.Tasks;
+using System.Threading;
 
 namespace FeatureFlagDemo.Controllers
 {
@@ -26,15 +27,11 @@
             return View();
         }
 
-        public async Task<IActionResult> About()
+        public async Task<IActionResult> About(CancellationToken cancellationToken)
         {
             ViewData["Message"] = "Your application description page.";
 
-<<<<<<< HEAD
-            if (await _featureManager.IsEnabledAsync(nameof(MyFeatureFlags.CustomViewData)))
-=======
             if (await _featureManager.IsEnabledAsync(MyFeatureFlags.CustomViewData, cancellationToken))
->>>>>>> 28982a13
             {
                 ViewData["Message"] = $"This is FANCY CONTENT you can see only if '{MyFeatureFlags.CustomViewData}' is enabled.";
             };
