﻿<Project Sdk="Microsoft.NET.Sdk.Web">

  <PropertyGroup>
    <TargetFrameworks>netcoreapp2.1;netcoreapp3.1;net6.0</TargetFrameworks>
    <IsPackable>false</IsPackable>
    <LangVersion>8.0</LangVersion>
  </PropertyGroup>

  <ItemGroup>
<<<<<<< HEAD
    <None Remove="appsettings.json" />
    <None Remove="appsettings.v1.json" />
  </ItemGroup>

  <ItemGroup>
    <Content Include="appsettings.v1.json">
      <CopyToOutputDirectory>Always</CopyToOutputDirectory>
      <CopyToPublishDirectory>PreserveNewest</CopyToPublishDirectory>
    </Content>
    <Content Include="appsettings.json">
      <CopyToOutputDirectory>Always</CopyToOutputDirectory>
      <CopyToPublishDirectory>PreserveNewest</CopyToPublishDirectory>
    </Content>
  </ItemGroup>

  <ItemGroup>
=======
>>>>>>> 18283c34
    <PackageReference Include="xunit" Version="2.4.1" />
    <PackageReference Include="xunit.runner.visualstudio" Version="2.4.2" />
  </ItemGroup>

  <ItemGroup Condition="'$(TargetFramework)' == 'netcoreapp2.1'">
    <PackageReference Include="Microsoft.NET.Test.Sdk" Version="15.9.0" />
    <PackageReference Include="Microsoft.AspNetCore" Version="2.1.7" />
    <PackageReference Include="Microsoft.Extensions.Configuration.Json" Version="2.1.1" />
    <PackageReference Include="Microsoft.AspNetCore.TestHost" Version="2.1.1" />
    <PackageReference Include="Microsoft.AspNetCore.Mvc" Version="2.1.3" />
  </ItemGroup>

  <ItemGroup Condition="'$(TargetFramework)' == 'netcoreapp3.1'">
    <PackageReference Include="Microsoft.NET.Test.Sdk" Version="16.6.1" />
    <PackageReference Include="Microsoft.Extensions.Configuration.Json" Version="3.1.10" />
    <PackageReference Include="Microsoft.AspNetCore.TestHost" Version="3.1.10" />
  </ItemGroup>

  <ItemGroup Condition="'$(TargetFramework)' == 'net6.0'">
    <PackageReference Include="Microsoft.NET.Test.Sdk" Version="16.6.1" />
    <PackageReference Include="Microsoft.Extensions.Configuration.Json" Version="6.0.0" />
    <PackageReference Include="Microsoft.AspNetCore.TestHost" Version="6.0.0" />
  </ItemGroup>

  <ItemGroup>
    <ProjectReference Include="..\..\src\Microsoft.FeatureManagement.AspNetCore\Microsoft.FeatureManagement.AspNetCore.csproj" />
  </ItemGroup>

</Project><|MERGE_RESOLUTION|>--- conflicted
+++ resolved
@@ -7,25 +7,6 @@
   </PropertyGroup>
 
   <ItemGroup>
-<<<<<<< HEAD
-    <None Remove="appsettings.json" />
-    <None Remove="appsettings.v1.json" />
-  </ItemGroup>
-
-  <ItemGroup>
-    <Content Include="appsettings.v1.json">
-      <CopyToOutputDirectory>Always</CopyToOutputDirectory>
-      <CopyToPublishDirectory>PreserveNewest</CopyToPublishDirectory>
-    </Content>
-    <Content Include="appsettings.json">
-      <CopyToOutputDirectory>Always</CopyToOutputDirectory>
-      <CopyToPublishDirectory>PreserveNewest</CopyToPublishDirectory>
-    </Content>
-  </ItemGroup>
-
-  <ItemGroup>
-=======
->>>>>>> 18283c34
     <PackageReference Include="xunit" Version="2.4.1" />
     <PackageReference Include="xunit.runner.visualstudio" Version="2.4.2" />
   </ItemGroup>
