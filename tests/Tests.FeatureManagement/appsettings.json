{
  "Logging": {
    "LogLevel": {
      "Default": "Warning"
    }
  },
  "AllowedHosts": "*",

  "ShoppingCart": {
    "Big": {
      "Size": 600,
      "Color": "green"
    },
    "Small": {
      "Size": 300,
      "Color": "gray"
    }
  },

  "FeatureManagement": {
    "OnTestFeature": true,
    "OffTestFeature": false,
    "AlwaysOnTestFeature": {
      "Telemetry": {
        "Enabled": true,
        "Metadata": {
          "Tags.Tag1": "Tag1Value",
          "Tags.Tag2": "Tag2Value",
          "Etag": "EtagValue",
          "Label": "LabelValue"
        }
      },
      "EnabledFor": [
        {
          "Name": "AlwaysOn"
        }
      ]
    },
    "OffTimeTestFeature": {
      "Telemetry": {
        "Enabled": true
      },
      "EnabledFor": [
        {
          "Name": "TimeWindow",
          "Parameters": {
            "End": "1970-01-01T00:00:00Z"
          }
        }
      ]
    },
    "FeatureUsesFiltersWithDuplicatedAlias": {
      "RequirementType": "all",
      "EnabledFor": [
        {
          "Name": "DuplicatedFilterName"
        },
        {
          "Name": "Percentage",
          "Parameters": {
            "Value": 100
          }
        }
      ]
    },
    "TargetingTestFeature": {
      "EnabledFor": [
        {
          "Name": "Targeting",
          "Parameters": {
            "Audience": {
              "Users": [
                "Jeff",
                "Alicia"
              ],
              "Groups": [
                {
                  "Name": "Ring0",
                  "RolloutPercentage": 100
                },
                {
                  "Name": "Ring1",
                  "RolloutPercentage": 50
                }
              ],
              "DefaultRolloutPercentage": 20
            }
          }
        }
      ]
    },
    "TargetingTestFeatureWithExclusion": {
      "EnabledFor": [
        {
          "Name": "Targeting",
          "Parameters": {
            "Audience": {
              "Users": [
                "Jeff",
                "Alicia"
              ],
              "Groups": [
                {
                  "Name": "Ring0",
                  "RolloutPercentage": 100
                },
                {
                  "Name": "Ring1",
                  "RolloutPercentage": 50
                }
              ],
              "DefaultRolloutPercentage": 20,
              "Exclusion": {
                "Users": [
                  "Jeff"
                ],
                "Groups": [
                  "Ring0",
                  "Ring2"
                ]
              }
            }
          }
        }
      ]
    },
    "CustomFilterFeature": {
      "EnabledFor": [
        {
          "Name": "CustomTargetingFilter",
          "Parameters": {
            "Audience": {
              "Users": [
                "Jeff"
              ]
            }
          }
        }
      ]
    },
    "ConditionalFeature": {
      "EnabledFor": [
        {
          "Name": "Test",
          "Parameters": {
            "P1": "V1"
          }
        }
      ]
    },
    "ConditionalFeature2": {
      "EnabledFor": [
        {
          "Name": "Test"
        }
      ]
    },
    "ContextualFeature": {
      "EnabledFor": [
        {
          "Name": "ContextualTest",
          "Parameters": {
            "AllowedAccounts": [
              "abc"
<<<<<<< HEAD
            ]
          }
        }
      ]
    },
    "AnyFilterFeature": {
      "RequirementType": "Any",
      "EnabledFor": [
        {
          "Name": "Test",
          "Parameters": {
            "Id": "1"
          }
        },
        {
          "Name": "Test",
          "Parameters": {
            "Id": "2"
          }
        }
      ]
    },
    "AllFilterFeature": {
      "RequirementType": "all",
      "EnabledFor": [
        {
          "Name": "Test",
          "Parameters": {
            "Id": "1"
          }
        },
        {
          "Name": "Test",
          "Parameters": {
            "Id": "2"
          }
        }
      ]

    },
    "VariantFeaturePercentileOn": {
      "Telemetry": {
        "Enabled": true
      },
      "Allocation": {
        "Percentile": [
          {
            "Variant": "Big",
            "From": 0,
            "To": 50
          }
        ],
        "Seed": 1234
      },
      "Variants": [
        {
          "Name": "Big",
          "ConfigurationReference": "ShoppingCart:Big",
          "StatusOverride": "Disabled"
        }
      ],
      "EnabledFor": [
        {
          "Name": "On"
        }
      ]
    },
    "VariantFeaturePercentileOff": {
      "Telemetry": {
        "Enabled": true
      },
      "Allocation": {
        "Percentile": [
          {
            "Variant": "Big",
            "From": 0,
            "To": 50
          }
        ],
        "Seed": 12345
      },
      "Variants": [
        {
          "Name": "Big",
          "ConfigurationReference": "ShoppingCart:Big"
        }
      ],
      "EnabledFor": [
        {
          "Name": "On"
        }
      ]
    },
    "VariantFeatureAlwaysOff": {
      "Telemetry": {
        "Enabled": true
      },
      "Allocation": {
        "Percentile": [
          {
            "Variant": "Big",
            "From": 0,
            "To": 100
          }
        ],
        "Seed": 12345
      },
      "Variants": [
        {
          "Name": "Big",
          "ConfigurationReference": "ShoppingCart:Big"
        }
      ],
      "EnabledFor": []
    },
    "VariantFeatureStatusDisabled": {
      "Status": "Disabled",
      "Telemetry": {
        "Enabled": true
      },
      "Allocation": {
        "DefaultWhenDisabled": "Small"
=======
            ]
          }
        }
      ]
    },
    "AnyFilterFeature": {
      "RequirementType": "Any",
      "EnabledFor": [
        {
          "Name": "Test",
          "Parameters": {
            "Id": "1"
          }
        },
        {
          "Name": "Test",
          "Parameters": {
            "Id": "2"
          }
        }
      ]
    },
    "AllFilterFeature": {
      "RequirementType": "all",
      "EnabledFor": [
        {
          "Name": "Test",
          "Parameters": {
            "Id": "1"
          }
        },
        {
          "Name": "Test",
          "Parameters": {
            "Id": "2"
          }
        }
      ]

    },
    "VariantFeaturePercentileOn": {
      "Telemetry": {
        "Enabled": true
      },
      "Allocation": {
        "Percentile": [
          {
            "Variant": "Big",
            "From": 0,
            "To": 50
          }
        ],
        "Seed": 1234
      },
      "Variants": [
        {
          "Name": "Big",
          "ConfigurationReference": "ShoppingCart:Big",
          "StatusOverride": "Disabled"
        }
      ],
      "EnabledFor": [
        {
          "Name": "On"
        }
      ]
    },
    "VariantFeaturePercentileOff": {
      "Telemetry": {
        "Enabled": true
      },
      "Allocation": {
        "Percentile": [
          {
            "Variant": "Big",
            "From": 0,
            "To": 50
          }
        ],
        "Seed": 12345
      },
      "Variants": [
        {
          "Name": "Big",
          "ConfigurationReference": "ShoppingCart:Big"
        }
      ],
      "EnabledFor": [
        {
          "Name": "On"
        }
      ]
    },
    "VariantFeatureAlwaysOff": {
      "Telemetry": {
        "Enabled": true
      },
      "Allocation": {
        "Percentile": [
          {
            "Variant": "Big",
            "From": 0,
            "To": 100
          }
        ],
        "Seed": 12345
      },
      "Variants": [
        {
          "Name": "Big",
          "ConfigurationReference": "ShoppingCart:Big"
        }
      ],
      "EnabledFor": []
    },
    "VariantFeatureStatusDisabled": {
      "Status": "Disabled",
      "Telemetry": {
        "Enabled": true
      },
      "Allocation": {
        "DefaultWhenDisabled": "Small"
      },
      "Variants": [
        {
          "Name": "Small",
          "ConfigurationValue": "300px"
        }
      ],
      "EnabledFor": [
        {
          "Name": "On"
        }
      ]
    },
    "VariantFeatureDefaultEnabled": {
      "Telemetry": {
        "Enabled": true
      },
      "Allocation": {
        "DefaultWhenEnabled": "Medium",
        "User": [
          {
            "Variant": "Small",
            "Users": [
              "Jeff"
            ]
          }
        ]
      },
      "Variants": [
        {
          "Name": "Medium",
          "ConfigurationValue": {
            "Size": "450px",
            "Color": "Purple"
          }
        },
        {
          "Name": "Small",
          "ConfigurationValue": "300px"
        }
      ],
      "EnabledFor": [
        {
          "Name": "On"
        }
      ]
    },
    "VariantFeatureUser": {
      "Telemetry": {
        "Enabled": true
      },
      "Allocation": {
        "User": [
          {
            "Variant": "Small",
            "Users": [
              "Marsha"
            ]
          }
        ]
      },
      "Variants": [
        {
          "Name": "Small",
          "ConfigurationValue": "300px"
        }
      ],
      "EnabledFor": [
        {
          "Name": "On"
        }
      ]
    },
    "VariantFeatureGroup": {
      "Telemetry": {
        "Enabled": true
      },
      "Allocation": {
        "User": [
          {
            "Variant": "Small",
            "Users": [
              "Jeff"
            ]
          }
        ],
        "Group": [
          {
            "Variant": "Small",
            "Groups": [
              "Group1"
            ]
          }
        ]
>>>>>>> 40b3ca6b
      },
      "Variants": [
        {
          "Name": "Small",
          "ConfigurationValue": "300px"
        }
      ],
      "EnabledFor": [
        {
          "Name": "On"
        }
      ]
    },
<<<<<<< HEAD
    "VariantFeatureDefaultEnabled": {
      "Telemetry": {
        "Enabled": true
      },
      "Allocation": {
        "DefaultWhenEnabled": "Medium",
=======
    "VariantFeatureNoVariants": {
      "Allocation": {
>>>>>>> 40b3ca6b
        "User": [
          {
            "Variant": "Small",
            "Users": [
<<<<<<< HEAD
              "Jeff"
            ]
          }
        ]
      },
      "Variants": [
        {
          "Name": "Medium",
          "ConfigurationValue": {
            "Size": "450px",
            "Color": "Purple"
          }
        },
        {
          "Name": "Small",
          "ConfigurationValue": "300px"
        }
      ],
      "EnabledFor": [
        {
          "Name": "On"
        }
      ]
    },
    "VariantFeatureUser": {
      "Telemetry": {
        "Enabled": true
      },
      "Allocation": {
        "User": [
          {
            "Variant": "Small",
            "Users": [
              "Marsha"
            ]
          }
        ]
      },
      "Variants": [
        {
          "Name": "Small",
          "ConfigurationValue": "300px"
        }
      ],
      "EnabledFor": [
        {
          "Name": "On"
        }
      ]
    },
    "VariantFeatureGroup": {
      "Telemetry": {
        "Enabled": true
      },
      "Allocation": {
        "User": [
          {
            "Variant": "Small",
            "Users": [
              "Jeff"
            ]
          }
        ],
        "Group": [
          {
            "Variant": "Small",
            "Groups": [
              "Group1"
            ]
          }
        ]
      },
      "Variants": [
        {
          "Name": "Small",
          "ConfigurationValue": "300px"
        }
      ],
      "EnabledFor": [
        {
          "Name": "On"
        }
      ]
    },
    "VariantFeatureNoVariants": {
      "Allocation": {
        "User": [
          {
            "Variant": "Small",
            "Users": [
              "Marsha"
            ]
          }
        ]
      },
      "Variants": [],
      "EnabledFor": [
        {
          "Name": "On"
        }
      ]
    },
    "VariantFeatureBothConfigurations": {
      "Allocation": {
        "DefaultWhenEnabled": "Small"
      },
      "Variants": [
        {
          "Name": "Small",
          "ConfigurationValue": "600px",
          "ConfigurationReference": "ShoppingCart:Small"
        }
      ],
      "EnabledFor": [
        {
          "Name": "On"
        }
      ]
    },
    "VariantFeatureNoAllocation": {
      "Telemetry": {
        "Enabled": true
      },
      "Variants": [
        {
          "Name": "Small",
          "ConfigurationValue": "300px"
        }
      ],
      "EnabledFor": [
        {
          "Name": "On"
        }
      ]
    },
    "VariantFeatureAlwaysOffNoAllocation": {
      "Telemetry": {
        "Enabled": true
      },
      "Variants": [
        {
          "Name": "Small",
          "ConfigurationValue": "300px"
        }
      ],
      "EnabledFor": [
      ]
    },
    "VariantFeatureInvalidStatusOverride": {
      "Allocation": {
        "DefaultWhenEnabled": "Small"
      },
      "Variants": [
        {
          "Name": "Small",
          "ConfigurationValue": "300px",
          "StatusOverride": "InvalidValue"
        }
      ],
      "EnabledFor": [
        {
          "Name": "On"
        }
      ]
    },
    "VariantFeatureInvalidFromTo": {
      "Allocation": {
        "Percentile": [
          {
            "Variant": "Small",
            "From": "Invalid",
            "To": "Invalid"
          }
        ]
      },
      "Variants": [
        {
          "Name": "Small",
          "ConfigurationReference": "ShoppingCart:Small"
        }
      ],
      "EnabledFor": [
        {
          "Name": "On"
        }
      ]
    }
  }
}
=======
              "Marsha"
            ]
          }
        ]
      },
      "Variants": [],
      "EnabledFor": [
        {
          "Name": "On"
        }
      ]
    },
    "VariantFeatureBothConfigurations": {
      "Allocation": {
        "DefaultWhenEnabled": "Small"
      },
      "Variants": [
        {
          "Name": "Small",
          "ConfigurationValue": "600px",
          "ConfigurationReference": "ShoppingCart:Small"
        }
      ],
      "EnabledFor": [
        {
          "Name": "On"
        }
      ]
    },
    "VariantFeatureNoAllocation": {
      "Telemetry": {
        "Enabled": true
      },
      "Variants": [
        {
          "Name": "Small",
          "ConfigurationValue": "300px"
        }
      ],
      "EnabledFor": [
        {
          "Name": "On"
        }
      ]
    },
    "VariantFeatureAlwaysOffNoAllocation": {
      "Telemetry": {
        "Enabled": true
      },
      "Variants": [
        {
          "Name": "Small",
          "ConfigurationValue": "300px"
        }
      ],
      "EnabledFor": [
      ]
    },
    "VariantFeatureInvalidStatusOverride": {
      "Allocation": {
        "DefaultWhenEnabled": "Small"
      },
      "Variants": [
        {
          "Name": "Small",
          "ConfigurationValue": "300px",
          "StatusOverride": "InvalidValue"
        }
      ],
      "EnabledFor": [
        {
          "Name": "On"
        }
      ]
    },
    "VariantFeatureInvalidFromTo": {
      "Allocation": {
        "Percentile": [
          {
            "Variant": "Small",
            "From": "Invalid",
            "To": "Invalid"
          }
        ]
      },
      "Variants": [
        {
          "Name": "Small",
          "ConfigurationReference": "ShoppingCart:Small"
        }
      ],
      "EnabledFor": [
        {
          "Name": "On"
        }
      ]
    },
    "VariantImplementationFeature": {
      "EnabledFor": [
        {
          "Name": "Targeting",
          "Parameters": {
            "Audience": {
              "Users": [
                "UserOmega",
                "UserSigma",
                "UserBeta"
              ]
            }
          }
        }
      ],
      "Variants": [
        {
          "Name": "AlgorithmBeta"
        },
        {
          "Name": "Sigma",
          "ConfigurationValue": "AlgorithmSigma"
        },
        {
          "Name": "Omega"
        }
      ],
      "Allocation": {
        "User": [
          {
            "Variant": "AlgorithmBeta",
            "Users": [
              "UserBeta"
            ]
          },
          {
            "Variant": "Omega",
            "Users": [
              "UserOmega"
            ]
          },
          {
            "Variant": "Sigma",
            "Users": [
              "UserSigma"
            ]
          }
        ]
      }
    }
  }
} 
>>>>>>> 40b3ca6b
<|MERGE_RESOLUTION|>--- conflicted
+++ resolved
@@ -162,130 +162,6 @@
           "Parameters": {
             "AllowedAccounts": [
               "abc"
-<<<<<<< HEAD
-            ]
-          }
-        }
-      ]
-    },
-    "AnyFilterFeature": {
-      "RequirementType": "Any",
-      "EnabledFor": [
-        {
-          "Name": "Test",
-          "Parameters": {
-            "Id": "1"
-          }
-        },
-        {
-          "Name": "Test",
-          "Parameters": {
-            "Id": "2"
-          }
-        }
-      ]
-    },
-    "AllFilterFeature": {
-      "RequirementType": "all",
-      "EnabledFor": [
-        {
-          "Name": "Test",
-          "Parameters": {
-            "Id": "1"
-          }
-        },
-        {
-          "Name": "Test",
-          "Parameters": {
-            "Id": "2"
-          }
-        }
-      ]
-
-    },
-    "VariantFeaturePercentileOn": {
-      "Telemetry": {
-        "Enabled": true
-      },
-      "Allocation": {
-        "Percentile": [
-          {
-            "Variant": "Big",
-            "From": 0,
-            "To": 50
-          }
-        ],
-        "Seed": 1234
-      },
-      "Variants": [
-        {
-          "Name": "Big",
-          "ConfigurationReference": "ShoppingCart:Big",
-          "StatusOverride": "Disabled"
-        }
-      ],
-      "EnabledFor": [
-        {
-          "Name": "On"
-        }
-      ]
-    },
-    "VariantFeaturePercentileOff": {
-      "Telemetry": {
-        "Enabled": true
-      },
-      "Allocation": {
-        "Percentile": [
-          {
-            "Variant": "Big",
-            "From": 0,
-            "To": 50
-          }
-        ],
-        "Seed": 12345
-      },
-      "Variants": [
-        {
-          "Name": "Big",
-          "ConfigurationReference": "ShoppingCart:Big"
-        }
-      ],
-      "EnabledFor": [
-        {
-          "Name": "On"
-        }
-      ]
-    },
-    "VariantFeatureAlwaysOff": {
-      "Telemetry": {
-        "Enabled": true
-      },
-      "Allocation": {
-        "Percentile": [
-          {
-            "Variant": "Big",
-            "From": 0,
-            "To": 100
-          }
-        ],
-        "Seed": 12345
-      },
-      "Variants": [
-        {
-          "Name": "Big",
-          "ConfigurationReference": "ShoppingCart:Big"
-        }
-      ],
-      "EnabledFor": []
-    },
-    "VariantFeatureStatusDisabled": {
-      "Status": "Disabled",
-      "Telemetry": {
-        "Enabled": true
-      },
-      "Allocation": {
-        "DefaultWhenDisabled": "Small"
-=======
             ]
           }
         }
@@ -502,7 +378,6 @@
             ]
           }
         ]
->>>>>>> 40b3ca6b
       },
       "Variants": [
         {
@@ -516,212 +391,12 @@
         }
       ]
     },
-<<<<<<< HEAD
-    "VariantFeatureDefaultEnabled": {
-      "Telemetry": {
-        "Enabled": true
-      },
-      "Allocation": {
-        "DefaultWhenEnabled": "Medium",
-=======
     "VariantFeatureNoVariants": {
       "Allocation": {
->>>>>>> 40b3ca6b
         "User": [
           {
             "Variant": "Small",
             "Users": [
-<<<<<<< HEAD
-              "Jeff"
-            ]
-          }
-        ]
-      },
-      "Variants": [
-        {
-          "Name": "Medium",
-          "ConfigurationValue": {
-            "Size": "450px",
-            "Color": "Purple"
-          }
-        },
-        {
-          "Name": "Small",
-          "ConfigurationValue": "300px"
-        }
-      ],
-      "EnabledFor": [
-        {
-          "Name": "On"
-        }
-      ]
-    },
-    "VariantFeatureUser": {
-      "Telemetry": {
-        "Enabled": true
-      },
-      "Allocation": {
-        "User": [
-          {
-            "Variant": "Small",
-            "Users": [
-              "Marsha"
-            ]
-          }
-        ]
-      },
-      "Variants": [
-        {
-          "Name": "Small",
-          "ConfigurationValue": "300px"
-        }
-      ],
-      "EnabledFor": [
-        {
-          "Name": "On"
-        }
-      ]
-    },
-    "VariantFeatureGroup": {
-      "Telemetry": {
-        "Enabled": true
-      },
-      "Allocation": {
-        "User": [
-          {
-            "Variant": "Small",
-            "Users": [
-              "Jeff"
-            ]
-          }
-        ],
-        "Group": [
-          {
-            "Variant": "Small",
-            "Groups": [
-              "Group1"
-            ]
-          }
-        ]
-      },
-      "Variants": [
-        {
-          "Name": "Small",
-          "ConfigurationValue": "300px"
-        }
-      ],
-      "EnabledFor": [
-        {
-          "Name": "On"
-        }
-      ]
-    },
-    "VariantFeatureNoVariants": {
-      "Allocation": {
-        "User": [
-          {
-            "Variant": "Small",
-            "Users": [
-              "Marsha"
-            ]
-          }
-        ]
-      },
-      "Variants": [],
-      "EnabledFor": [
-        {
-          "Name": "On"
-        }
-      ]
-    },
-    "VariantFeatureBothConfigurations": {
-      "Allocation": {
-        "DefaultWhenEnabled": "Small"
-      },
-      "Variants": [
-        {
-          "Name": "Small",
-          "ConfigurationValue": "600px",
-          "ConfigurationReference": "ShoppingCart:Small"
-        }
-      ],
-      "EnabledFor": [
-        {
-          "Name": "On"
-        }
-      ]
-    },
-    "VariantFeatureNoAllocation": {
-      "Telemetry": {
-        "Enabled": true
-      },
-      "Variants": [
-        {
-          "Name": "Small",
-          "ConfigurationValue": "300px"
-        }
-      ],
-      "EnabledFor": [
-        {
-          "Name": "On"
-        }
-      ]
-    },
-    "VariantFeatureAlwaysOffNoAllocation": {
-      "Telemetry": {
-        "Enabled": true
-      },
-      "Variants": [
-        {
-          "Name": "Small",
-          "ConfigurationValue": "300px"
-        }
-      ],
-      "EnabledFor": [
-      ]
-    },
-    "VariantFeatureInvalidStatusOverride": {
-      "Allocation": {
-        "DefaultWhenEnabled": "Small"
-      },
-      "Variants": [
-        {
-          "Name": "Small",
-          "ConfigurationValue": "300px",
-          "StatusOverride": "InvalidValue"
-        }
-      ],
-      "EnabledFor": [
-        {
-          "Name": "On"
-        }
-      ]
-    },
-    "VariantFeatureInvalidFromTo": {
-      "Allocation": {
-        "Percentile": [
-          {
-            "Variant": "Small",
-            "From": "Invalid",
-            "To": "Invalid"
-          }
-        ]
-      },
-      "Variants": [
-        {
-          "Name": "Small",
-          "ConfigurationReference": "ShoppingCart:Small"
-        }
-      ],
-      "EnabledFor": [
-        {
-          "Name": "On"
-        }
-      ]
-    }
-  }
-}
-=======
               "Marsha"
             ]
           }
@@ -870,5 +545,4 @@
       }
     }
   }
-} 
->>>>>>> 40b3ca6b
+} 