// Copyright (c) Microsoft Corporation.
// Licensed under the MIT license.
//
using Microsoft.AspNetCore;
using Microsoft.AspNetCore.Builder;
using Microsoft.AspNetCore.Hosting;
using Microsoft.AspNetCore.Mvc;
using Microsoft.AspNetCore.TestHost;
using Microsoft.Extensions.Configuration;
using Microsoft.Extensions.DependencyInjection;
using Microsoft.FeatureManagement;
using Microsoft.FeatureManagement.FeatureFilters;
using Microsoft.FeatureManagement.Telemetry;
using Microsoft.FeatureManagement.Tests;
using System;
using System.Collections.Generic;
using System.Linq;
using System.Net;
using System.Net.Http;
using System.Threading;
using System.Threading.Tasks;
using Xunit;

namespace Tests.FeatureManagement
{
    public class FeatureManagement
    {
        private const string OnFeature = "OnTestFeature";
        private const string OffFeature = "OffTestFeature";
        private const string ConditionalFeature = "ConditionalFeature";
        private const string ContextualFeature = "ContextualFeature";

        [Fact]
        public async Task ReadsConfiguration()
        {
            IConfiguration config = new ConfigurationBuilder().AddJsonFile("appsettings.json").Build();

            var services = new ServiceCollection();

            services
                .AddSingleton(config)
                .AddFeatureManagement()
                .AddFeatureFilter<TestFilter>();

            ServiceProvider serviceProvider = services.BuildServiceProvider();

            IFeatureManager featureManager = serviceProvider.GetRequiredService<IFeatureManager>();

            Assert.True(await featureManager.IsEnabledAsync(OnFeature));

            Assert.False(await featureManager.IsEnabledAsync(OffFeature));

            IEnumerable<IFeatureFilterMetadata> featureFilters = serviceProvider.GetRequiredService<IEnumerable<IFeatureFilterMetadata>>();

            //
            // Sync filter
            TestFilter testFeatureFilter = (TestFilter)featureFilters.First(f => f is TestFilter);

            bool called = false;

            testFeatureFilter.Callback = (evaluationContext) =>
            {
                called = true;

                Assert.Equal("V1", evaluationContext.Parameters["P1"]);

                Assert.Equal(ConditionalFeature, evaluationContext.FeatureName);

                return Task.FromResult(true);
            };

            await featureManager.IsEnabledAsync(ConditionalFeature);

            Assert.True(called);
        }

        [Fact]
        public async Task Integrates()
        {
            IConfiguration config = new ConfigurationBuilder().AddJsonFile("appsettings.json").Build();

            TestServer testServer = new TestServer(WebHost.CreateDefaultBuilder().ConfigureServices(services =>
                {
                    services
                        .AddSingleton(config)
                        .AddFeatureManagement()
                        .AddFeatureFilter<TestFilter>();

                    services.AddMvcCore(o =>
                    {
                        DisableEndpointRouting(o);
                        o.Filters.AddForFeature<MvcFilter>(ConditionalFeature);
                    });
                })
            .Configure(app =>
            {

                app.UseForFeature(ConditionalFeature, a => a.Use(async (ctx, next) =>
                {
                    ctx.Response.Headers[nameof(RouterMiddleware)] = bool.TrueString;

                    await next();
                }));

                app.UseMvc();
            }));

            IEnumerable<IFeatureFilterMetadata> featureFilters = testServer.Host.Services.GetRequiredService<IEnumerable<IFeatureFilterMetadata>>();

            TestFilter testFeatureFilter = (TestFilter)featureFilters.First(f => f is TestFilter);

            testFeatureFilter.Callback = _ => Task.FromResult(true);

            HttpResponseMessage res = await testServer.CreateClient().GetAsync("");

            Assert.True(res.Headers.Contains(nameof(MvcFilter)));
            Assert.True(res.Headers.Contains(nameof(RouterMiddleware)));

            testFeatureFilter.Callback = _ => Task.FromResult(false);

            res = await testServer.CreateClient().GetAsync("");

            Assert.False(res.Headers.Contains(nameof(MvcFilter)));
            Assert.False(res.Headers.Contains(nameof(RouterMiddleware)));
        }

        [Fact]
        public async Task GatesFeatures()
        {
            IConfiguration config = new ConfigurationBuilder().AddJsonFile("appsettings.json").Build();

            TestServer testServer = new TestServer(WebHost.CreateDefaultBuilder().ConfigureServices(services =>
                {
                    services
                        .AddSingleton(config)
                        .AddFeatureManagement()
                        .AddFeatureFilter<TestFilter>();

                    services.AddMvcCore(o => DisableEndpointRouting(o));
                })
            .Configure(app => app.UseMvc()));

            IEnumerable<IFeatureFilterMetadata> featureFilters = testServer.Host.Services.GetRequiredService<IEnumerable<IFeatureFilterMetadata>>();

            TestFilter testFeatureFilter = (TestFilter)featureFilters.First(f => f is TestFilter);

            //
            // Enable all features
            testFeatureFilter.Callback = ctx => Task.FromResult(true);

            HttpResponseMessage gateAllResponse = await testServer.CreateClient().GetAsync("gateAll");
            HttpResponseMessage gateAnyResponse = await testServer.CreateClient().GetAsync("gateAny");

            Assert.Equal(HttpStatusCode.OK, gateAllResponse.StatusCode);
            Assert.Equal(HttpStatusCode.OK, gateAnyResponse.StatusCode);

            //
            // Enable 1/2 features
            testFeatureFilter.Callback = ctx => Task.FromResult(ctx.FeatureName == Enum.GetName(typeof(Features), Features.ConditionalFeature));

            gateAllResponse = await testServer.CreateClient().GetAsync("gateAll");
            gateAnyResponse = await testServer.CreateClient().GetAsync("gateAny");

            Assert.Equal(HttpStatusCode.NotFound, gateAllResponse.StatusCode);
            Assert.Equal(HttpStatusCode.OK, gateAnyResponse.StatusCode);

            //
            // Enable no
            testFeatureFilter.Callback = ctx => Task.FromResult(false);

            gateAllResponse = await testServer.CreateClient().GetAsync("gateAll");
            gateAnyResponse = await testServer.CreateClient().GetAsync("gateAny");

            Assert.Equal(HttpStatusCode.NotFound, gateAllResponse.StatusCode);
            Assert.Equal(HttpStatusCode.NotFound, gateAnyResponse.StatusCode);
        }

        [Fact]
        public async Task CustomFilterContextualTargetingWithNullSetting()
        {
            IConfiguration config = new ConfigurationBuilder().AddJsonFile("appsettings.json").Build();

            ServiceCollection services = new ServiceCollection();
            
            var targetingContextAccessor = new OnDemandTargetingContextAccessor();
            services.AddSingleton<ITargetingContextAccessor>(targetingContextAccessor);

            services
                .AddSingleton(config)
                .AddFeatureManagement()
                .AddFeatureFilter<CustomTargetingFilter>();

            ServiceProvider provider = services.BuildServiceProvider();

            IFeatureManager featureManager = provider.GetRequiredService<IFeatureManager>();

            Assert.True(await featureManager.IsEnabledAsync("CustomFilterFeature"));
        }

        [Fact]
        public async Task GatesRazorPageFeatures()
        {
            IConfiguration config = new ConfigurationBuilder().AddJsonFile("appsettings.json").Build();

            TestServer testServer = new TestServer(WebHost.CreateDefaultBuilder().ConfigureServices(services =>
            {
                services
                    .AddSingleton(config)
                    .AddFeatureManagement()
                    .AddFeatureFilter<TestFilter>();

                services.AddMvc(o => DisableEndpointRouting(o));
            })
            .Configure(app => 
            {
                app.UseMvc();
            }));

            IEnumerable<IFeatureFilterMetadata> featureFilters = testServer.Host.Services.GetRequiredService<IEnumerable<IFeatureFilterMetadata>>();

            TestFilter testFeatureFilter = (TestFilter)featureFilters.First(f => f is TestFilter);

            //
            // Enable all features
            testFeatureFilter.Callback = ctx => Task.FromResult(true);

            HttpResponseMessage gateAllResponse = await testServer.CreateClient().GetAsync("RazorTestAll");
            HttpResponseMessage gateAnyResponse = await testServer.CreateClient().GetAsync("RazorTestAny");

            Assert.Equal(HttpStatusCode.OK, gateAllResponse.StatusCode);
            Assert.Equal(HttpStatusCode.OK, gateAnyResponse.StatusCode);

            //
            // Enable 1/2 features
            testFeatureFilter.Callback = ctx => Task.FromResult(ctx.FeatureName == Enum.GetName(typeof(Features), Features.ConditionalFeature));

            gateAllResponse = await testServer.CreateClient().GetAsync("RazorTestAll");
            gateAnyResponse = await testServer.CreateClient().GetAsync("RazorTestAny");

            Assert.Equal(HttpStatusCode.NotFound, gateAllResponse.StatusCode);
            Assert.Equal(HttpStatusCode.OK, gateAnyResponse.StatusCode);

            //
            // Enable no
            testFeatureFilter.Callback = ctx => Task.FromResult(false);

            gateAllResponse = await testServer.CreateClient().GetAsync("RazorTestAll");
            gateAnyResponse = await testServer.CreateClient().GetAsync("RazorTestAny");

            Assert.Equal(HttpStatusCode.NotFound, gateAllResponse.StatusCode);
            Assert.Equal(HttpStatusCode.NotFound, gateAnyResponse.StatusCode);
        }

        [Fact]
        public async Task TimeWindow()
        {
            string feature1 = "feature1";
            string feature2 = "feature2";
            string feature3 = "feature3";
            string feature4 = "feature4";

            Environment.SetEnvironmentVariable($"FeatureManagement:{feature1}:EnabledFor:0:Name", "TimeWindow");
            Environment.SetEnvironmentVariable($"FeatureManagement:{feature1}:EnabledFor:0:Parameters:End", DateTimeOffset.UtcNow.AddDays(1).ToString("r"));

            Environment.SetEnvironmentVariable($"FeatureManagement:{feature2}:EnabledFor:0:Name", "TimeWindow");
            Environment.SetEnvironmentVariable($"FeatureManagement:{feature2}:EnabledFor:0:Parameters:End", DateTimeOffset.UtcNow.ToString("r"));

            Environment.SetEnvironmentVariable($"FeatureManagement:{feature3}:EnabledFor:0:Name", "TimeWindow");
            Environment.SetEnvironmentVariable($"FeatureManagement:{feature3}:EnabledFor:0:Parameters:Start", DateTimeOffset.UtcNow.ToString("r"));

            Environment.SetEnvironmentVariable($"FeatureManagement:{feature4}:EnabledFor:0:Name", "TimeWindow");
            Environment.SetEnvironmentVariable($"FeatureManagement:{feature4}:EnabledFor:0:Parameters:Start", DateTimeOffset.UtcNow.AddDays(1).ToString("r"));

            IConfiguration config = new ConfigurationBuilder().AddEnvironmentVariables().Build();

            var serviceCollection = new ServiceCollection();

            serviceCollection.AddSingleton(config)
                .AddFeatureManagement()
                .AddFeatureFilter<TimeWindowFilter>();

            ServiceProvider provider = serviceCollection.BuildServiceProvider();

            IFeatureManager featureManager = provider.GetRequiredService<IFeatureManager>();

            Assert.True(await featureManager.IsEnabledAsync(feature1));
            Assert.False(await featureManager.IsEnabledAsync(feature2));
            Assert.True(await featureManager.IsEnabledAsync(feature3));
            Assert.False(await featureManager.IsEnabledAsync(feature4));
        }

        [Fact]
        public async Task Percentage()
        {
            string feature1 = "feature1";

            Environment.SetEnvironmentVariable($"FeatureManagement:{feature1}:EnabledFor:0:Name", "Percentage");
            Environment.SetEnvironmentVariable($"FeatureManagement:{feature1}:EnabledFor:0:Parameters:Value", "50");

            IConfiguration config = new ConfigurationBuilder().AddEnvironmentVariables().Build();

            var serviceCollection = new ServiceCollection();

            serviceCollection.AddSingleton(config)
                .AddFeatureManagement()
                .AddFeatureFilter<PercentageFilter>();

            ServiceProvider provider = serviceCollection.BuildServiceProvider();

            IFeatureManager featureManager = provider.GetRequiredService<IFeatureManager>();

            int enabledCount = 0;

            for (int i = 0; i < 10; i++)
            {
                if (await featureManager.IsEnabledAsync(feature1))
                {
                    enabledCount++;
                }
            }

            Assert.True(enabledCount > 0 && enabledCount < 10);
        }

        [Fact]
        public async Task Targeting()
        {
            IConfiguration config = new ConfigurationBuilder().AddJsonFile("appsettings.json").Build();

            var services = new ServiceCollection();

            services
                .Configure<FeatureManagementOptions>(options =>
                {
                    options.IgnoreMissingFeatureFilters = true;
                });

            services
                .AddSingleton(config)
                .AddFeatureManagement()
                .AddFeatureFilter<ContextualTargetingFilter>();

            ServiceProvider serviceProvider = services.BuildServiceProvider();

            IFeatureManager featureManager = serviceProvider.GetRequiredService<IFeatureManager>();

            string targetingTestFeature = Enum.GetName(typeof(Features), Features.TargetingTestFeature);

            //
            // Targeted by user id
            Assert.True(await featureManager.IsEnabledAsync(targetingTestFeature, new TargetingContext
            {
                UserId = "Jeff"
            }));

            //
            // Not targeted by user id, but targeted by default rollout
            Assert.True(await featureManager.IsEnabledAsync(targetingTestFeature, new TargetingContext
            {
                UserId = "Anne"
            }));

            //
            // Not targeted by user id or default rollout
            Assert.False(await featureManager.IsEnabledAsync(targetingTestFeature, new TargetingContext
            {
                UserId = "Patty"
            }));

            //
            // Targeted by group rollout
            Assert.True(await featureManager.IsEnabledAsync(targetingTestFeature, new TargetingContext
            {
                UserId = "Patty",
                Groups = new List<string>() { "Ring1" }
            }));

            //
            // Not targeted by user id, default rollout or group rollout
            Assert.False(await featureManager.IsEnabledAsync(targetingTestFeature, new TargetingContext
            {
                UserId = "Isaac",
                Groups = new List<string>() { "Ring1" }
            }));
        }

        [Fact]
        public async Task TargetingAccessor()
        {
            IConfiguration config = new ConfigurationBuilder().AddJsonFile("appsettings.json").Build();

            var services = new ServiceCollection();

            services
                .Configure<FeatureManagementOptions>(options =>
                {
                    options.IgnoreMissingFeatureFilters = true;
                });

            var targetingContextAccessor = new OnDemandTargetingContextAccessor();

            services.AddSingleton<ITargetingContextAccessor>(targetingContextAccessor);

            services
                .AddSingleton(config)
                .AddFeatureManagement()
                .AddFeatureFilter<TargetingFilter>();

            ServiceProvider serviceProvider = services.BuildServiceProvider();

            IFeatureManager featureManager = serviceProvider.GetRequiredService<IFeatureManager>();

            string beta = Enum.GetName(typeof(Features), Features.TargetingTestFeature);

            //
            // Targeted by user id
            targetingContextAccessor.Current = new TargetingContext
            {
                UserId = "Jeff"
            };

            Assert.True(await featureManager.IsEnabledAsync(beta));

            //
            // Not targeted by user id or default rollout
            targetingContextAccessor.Current = new TargetingContext
            {
                UserId = "Patty"
            };

            Assert.False(await featureManager.IsEnabledAsync(beta));
        }

        [Fact]
        public async Task UsesContext()
        {
            IConfiguration config = new ConfigurationBuilder().AddJsonFile("appsettings.json").Build();

            var serviceCollection = new ServiceCollection();

            serviceCollection.AddSingleton(config)
                .AddFeatureManagement()
                .AddFeatureFilter<ContextualTestFilter>();

            ServiceProvider provider = serviceCollection.BuildServiceProvider();

            ContextualTestFilter contextualTestFeatureFilter = (ContextualTestFilter)provider.GetRequiredService<IEnumerable<IFeatureFilterMetadata>>().First(f => f is ContextualTestFilter);

            contextualTestFeatureFilter.ContextualCallback = (ctx, accountContext) =>
            {
                var allowedAccounts = new List<string>();

                ctx.Parameters.Bind("AllowedAccounts", allowedAccounts);

                return allowedAccounts.Contains(accountContext.AccountId);
            };

            IFeatureManager featureManager = provider.GetRequiredService<IFeatureManager>();

            AppContext context = new AppContext();

            context.AccountId = "NotEnabledAccount";

            Assert.False(await featureManager.IsEnabledAsync(ContextualFeature, context));

            context.AccountId = "abc";

            Assert.True(await featureManager.IsEnabledAsync(ContextualFeature, context));
        }

        [Fact]
        public void LimitsFeatureFilterImplementations()
        {
            IConfiguration config = new ConfigurationBuilder().AddJsonFile("appsettings.json").Build();

            var serviceCollection = new ServiceCollection();

            Assert.Throws<ArgumentException>(() =>
            {
                new ServiceCollection().AddSingleton(config)
                    .AddFeatureManagement()
                    .AddFeatureFilter<InvalidFeatureFilter>();
            });

            Assert.Throws<ArgumentException>(() =>
            {
                new ServiceCollection().AddSingleton(config)
                    .AddFeatureManagement()
                    .AddFeatureFilter<InvalidFeatureFilter2>();
            });
        }

        [Fact]
        public async Task ListsFeatures()
        {
            IConfiguration config = new ConfigurationBuilder().AddJsonFile("appsettings.json").Build();

            var serviceCollection = new ServiceCollection();

            serviceCollection.AddSingleton(config)
                .AddFeatureManagement()
                .AddFeatureFilter<ContextualTestFilter>();

            using (ServiceProvider provider = serviceCollection.BuildServiceProvider())
            {
                IFeatureManager featureManager = provider.GetRequiredService<IFeatureManager>();

                bool hasItems = false;

                await foreach (string feature in featureManager.GetFeatureNamesAsync())
                {
                    hasItems = true;

                    break;
                }

                Assert.True(hasItems);
            }
        }

        [Fact]
        public async Task ThrowsExceptionForMissingFeatureFilter()
        {
            IConfiguration config = new ConfigurationBuilder().AddJsonFile("appsettings.json").Build();

            var services = new ServiceCollection();

            services
                .AddSingleton(config)
                .AddFeatureManagement();

            ServiceProvider serviceProvider = services.BuildServiceProvider();

            IFeatureManager featureManager = serviceProvider.GetRequiredService<IFeatureManager>();

            FeatureManagementException e = await Assert.ThrowsAsync<FeatureManagementException>(async () => await featureManager.IsEnabledAsync(ConditionalFeature));

            Assert.Equal(FeatureManagementError.MissingFeatureFilter, e.Error);
        }

        [Fact]
        public async Task SwallowsExceptionForMissingFeatureFilter()
        {
            IConfiguration config = new ConfigurationBuilder().AddJsonFile("appsettings.json").Build();

            var services = new ServiceCollection();

            services
                .Configure<FeatureManagementOptions>(options =>
                {
                    options.IgnoreMissingFeatureFilters = true;
                });

            services
                .AddSingleton(config)
                .AddFeatureManagement();

            ServiceProvider serviceProvider = services.BuildServiceProvider();

            IFeatureManager featureManager = serviceProvider.GetRequiredService<IFeatureManager>();

            var isEnabled = await featureManager.IsEnabledAsync(ConditionalFeature);

            Assert.False(isEnabled);
        }

        [Fact]
        public async Task ThrowsForMissingFeatures()
        {
            IConfiguration config = new ConfigurationBuilder().AddJsonFile("appsettings.json").Build();

            var services = new ServiceCollection();

            services
                .Configure<FeatureManagementOptions>(options =>
                {
                    options.IgnoreMissingFeatures = false;
                });

            services
                .AddSingleton(config)
                .AddFeatureManagement();

            ServiceProvider serviceProvider = services.BuildServiceProvider();

            IFeatureManager featureManager = serviceProvider.GetRequiredService<IFeatureManager>();

            FeatureManagementException fme = await Assert.ThrowsAsync<FeatureManagementException>(() =>
                featureManager.IsEnabledAsync("NonExistentFeature"));
        }

        [Fact]
        public async Task CustomFeatureDefinitionProvider()
        {
            FeatureDefinition testFeature = new FeatureDefinition
            {
                Name = ConditionalFeature,
                EnabledFor = new List<FeatureFilterConfiguration>()
                {
                    new FeatureFilterConfiguration
                    {
                        Name = "Test",
                        Parameters = new ConfigurationBuilder().AddInMemoryCollection(new Dictionary<string, string>()
                        {
                           { "P1", "V1" },
                        }).Build()
                    }
                }
            };

            var services = new ServiceCollection();

            services.AddSingleton<IFeatureDefinitionProvider>(new InMemoryFeatureDefinitionProvider(new FeatureDefinition[] { testFeature }))
                    .AddFeatureManagement()
                    .AddFeatureFilter<TestFilter>();

            ServiceProvider serviceProvider = services.BuildServiceProvider();

            IFeatureManager featureManager = serviceProvider.GetRequiredService<IFeatureManager>();

            IEnumerable<IFeatureFilterMetadata> featureFilters = serviceProvider.GetRequiredService<IEnumerable<IFeatureFilterMetadata>>();

            //
            // Sync filter
            TestFilter testFeatureFilter = (TestFilter)featureFilters.First(f => f is TestFilter);

            bool called = false;

            testFeatureFilter.Callback = (evaluationContext) =>
            {
                called = true;

                Assert.Equal("V1", evaluationContext.Parameters["P1"]);

                Assert.Equal(ConditionalFeature, evaluationContext.FeatureName);

                return Task.FromResult(true);
            };

            await featureManager.IsEnabledAsync(ConditionalFeature);

            Assert.True(called);
        }

        [Fact]
        public async Task ThreadsafeSnapshot()
        {
            IConfiguration config = new ConfigurationBuilder().AddJsonFile("appsettings.json").Build();

            var services = new ServiceCollection();

            services
                .AddSingleton(config)
                .AddFeatureManagement()
                .AddFeatureFilter<TestFilter>();

            ServiceProvider serviceProvider = services.BuildServiceProvider();

            IFeatureManager featureManager = serviceProvider.GetRequiredService<IFeatureManagerSnapshot>();

            IEnumerable<IFeatureFilterMetadata> featureFilters = serviceProvider.GetRequiredService<IEnumerable<IFeatureFilterMetadata>>();

            //
            // Sync filter
            TestFilter testFeatureFilter = (TestFilter)featureFilters.First(f => f is TestFilter);

            bool called = false;

            testFeatureFilter.Callback = async (evaluationContext) =>
            {
                called = true;

                await Task.Delay(10);

                return new Random().Next(0, 100) > 50;
            };

            var tasks = new List<Task<bool>>();

            for (int i = 0; i < 1000; i++)
            {
                tasks.Add(featureManager.IsEnabledAsync(ConditionalFeature));
            }

            Assert.True(called);

            await Task.WhenAll(tasks);

            bool result = tasks.First().Result;

            foreach (Task<bool> t in tasks)
            {
                Assert.Equal(result, t.Result);
            }
        }

        [Fact]
        public async Task TargetingExclusion()
        {
            IConfiguration config = new ConfigurationBuilder().AddJsonFile("appsettings.json").Build();

            var services = new ServiceCollection();

            services
                .Configure<FeatureManagementOptions>(options =>
                {
                    options.IgnoreMissingFeatureFilters = true;
                });

            services
                .AddSingleton(config)
                .AddFeatureManagement()
                .AddFeatureFilter<ContextualTargetingFilter>();

            ServiceProvider serviceProvider = services.BuildServiceProvider();

            IFeatureManager featureManager = serviceProvider.GetRequiredService<IFeatureManager>();

            string targetingTestFeature = Enum.GetName(typeof(Features), Features.TargetingTestFeatureWithExclusion);

            //
            // Targeted by user id
            Assert.True(await featureManager.IsEnabledAsync(targetingTestFeature, new TargetingContext
            {
                UserId = "Alicia"
            }));

            //
            // Not targeted by user id, but targeted by default rollout
            Assert.True(await featureManager.IsEnabledAsync(targetingTestFeature, new TargetingContext
            {
                UserId = "Anne"
            }));

            //
            // Not targeted by user id or default rollout
            Assert.False(await featureManager.IsEnabledAsync(targetingTestFeature, new TargetingContext
            {
                UserId = "Patty"
            }));

            //
            // Targeted by group rollout
            Assert.True(await featureManager.IsEnabledAsync(targetingTestFeature, new TargetingContext
            {
                UserId = "Patty",
                Groups = new List<string>() { "Ring1" }
            }));

            //
            // Not targeted by user id, default rollout or group rollout
            Assert.False(await featureManager.IsEnabledAsync(targetingTestFeature, new TargetingContext
            {
                UserId = "Isaac",
                Groups = new List<string>() { "Ring1" }
            }));

            //
            // Excluded by user id
            Assert.False(await featureManager.IsEnabledAsync(targetingTestFeature, new TargetingContext
            {
                UserId = "Jeff"
            }));

            //
            // Excluded by group
            Assert.False(await featureManager.IsEnabledAsync(targetingTestFeature, new TargetingContext
            {
                UserId = "Patty",
                Groups = new List<string>() { "Ring0" }
            }));

            //
            // Included and Excluded by group
            Assert.False(await featureManager.IsEnabledAsync(targetingTestFeature, new TargetingContext
            {
                UserId = "Patty",
                Groups = new List<string>() { "Ring0", "Ring1" }
            }));

            //
            // Included user but Excluded by group
            Assert.False(await featureManager.IsEnabledAsync(targetingTestFeature, new TargetingContext
            {
                UserId = "Alicia",
                Groups = new List<string>() { "Ring2" }
            }));
        }

        [Fact]
        public async Task UsesRequirementType()
        {
            IConfiguration config = new ConfigurationBuilder().AddJsonFile("appsettings.json").Build();

            string filterOneId = "1";

            var services = new ServiceCollection();

            services
                .AddSingleton(config)
                .AddFeatureManagement()
                .AddFeatureFilter<TestFilter>();

            ServiceProvider serviceProvider = services.BuildServiceProvider();

            IFeatureManager featureManager = serviceProvider.GetRequiredService<IFeatureManager>();

            string anyFilterFeature = Enum.GetName(typeof(Features), Features.AnyFilterFeature);
            string allFilterFeature = Enum.GetName(typeof(Features), Features.AllFilterFeature);

            IEnumerable<IFeatureFilterMetadata> featureFilters = serviceProvider.GetRequiredService<IEnumerable<IFeatureFilterMetadata>>();

            TestFilter testFeatureFilter = (TestFilter)featureFilters.First(f => f is TestFilter);

            //
            // Set filters to all return true
            testFeatureFilter.Callback = _ => Task.FromResult(true);

            Assert.True(await featureManager.IsEnabledAsync(anyFilterFeature));
            Assert.True(await featureManager.IsEnabledAsync(allFilterFeature));

            //
            // Set filters to all return false
            testFeatureFilter.Callback = ctx => Task.FromResult(false);

            Assert.False(await featureManager.IsEnabledAsync(anyFilterFeature));
            Assert.False(await featureManager.IsEnabledAsync(allFilterFeature));

            //
            // Set 1st filter to true and 2nd filter to false
            testFeatureFilter.Callback = ctx => Task.FromResult(ctx.Parameters["Id"] == filterOneId);

            Assert.True(await featureManager.IsEnabledAsync(anyFilterFeature));
            Assert.False(await featureManager.IsEnabledAsync(allFilterFeature));

            //
            // Set 1st filter to false and 2nd filter to true
            testFeatureFilter.Callback = ctx => Task.FromResult(ctx.Parameters["Id"] != filterOneId);

            Assert.True(await featureManager.IsEnabledAsync(anyFilterFeature));
            Assert.False(await featureManager.IsEnabledAsync(allFilterFeature));
        }

        [Fact]
        public async Task RequirementTypeAllExceptions()
        {
            IConfiguration config = new ConfigurationBuilder().AddJsonFile("appsettings.json").Build();

            string filterOneId = "1";

            var services = new ServiceCollection();

            services
                .Configure<FeatureManagementOptions>(options =>
                {
                    options.IgnoreMissingFeatureFilters = true;
                });

            services
                .AddSingleton(config)
                .AddFeatureManagement();

            ServiceProvider serviceProvider = services.BuildServiceProvider();

            IFeatureManager featureManager = serviceProvider.GetRequiredService<IFeatureManager>();

            string allFilterFeature = Enum.GetName(typeof(Features), Features.AllFilterFeature);

            await Assert.ThrowsAsync<FeatureManagementException>(async () =>
            {
                await featureManager.IsEnabledAsync(allFilterFeature);
            });
        }

        [Fact]
        public async Task BindsFeatureFlagSettings()
        {
            FeatureFilterConfiguration testFilterConfiguration = new FeatureFilterConfiguration
            {
                Name = "Test",
                Parameters = new ConfigurationBuilder().AddInMemoryCollection(new Dictionary<string, string>()
                {
                    { "P1", "V1" },
                }).Build()
            };

            var services = new ServiceCollection();

            var definitionProvider = new InMemoryFeatureDefinitionProvider(
                new FeatureDefinition[]
                {
                    new FeatureDefinition
                    {
                        Name = ConditionalFeature,
                        EnabledFor = new List<FeatureFilterConfiguration>()
                        {
                            testFilterConfiguration
                        }
                    }
                });

            services.AddSingleton<IFeatureDefinitionProvider>(definitionProvider)
                    .AddSingleton<IConfiguration>(new ConfigurationBuilder().Build())
                    .AddFeatureManagement()
                    .AddFeatureFilter<TestFilter>();

            ServiceProvider serviceProvider = services.BuildServiceProvider();

            IFeatureManager featureManager = serviceProvider.GetRequiredService<IFeatureManager>();

            IEnumerable<IFeatureFilterMetadata> featureFilters = serviceProvider.GetRequiredService<IEnumerable<IFeatureFilterMetadata>>();

            //
            // Sync filter
            TestFilter testFeatureFilter = (TestFilter)featureFilters.First(f => f is TestFilter);

            bool binderCalled = false;

            bool called = false;

            testFeatureFilter.ParametersBinderCallback = (parameters) =>
            {
                binderCalled = true;

                return parameters;
            };

            testFeatureFilter.Callback = (evaluationContext) =>
            {
                called = true;

                return Task.FromResult(true);
            };

            await featureManager.IsEnabledAsync(ConditionalFeature);

            Assert.True(binderCalled);

            Assert.True(called);

            binderCalled = false;

            called = false;

            await featureManager.IsEnabledAsync(ConditionalFeature);

            Assert.False(binderCalled);

            Assert.True(called);

            //
            // Cache break.
            testFilterConfiguration.Parameters = new ConfigurationBuilder().AddInMemoryCollection(new Dictionary<string, string>()).Build();

            binderCalled = false;

            called = false;

            await featureManager.IsEnabledAsync(ConditionalFeature);

            Assert.True(binderCalled);

            Assert.True(called);
        }

        [Fact]
<<<<<<< HEAD
        public async Task TelemetryPublishing()
=======
        public async Task UsesVariants()
>>>>>>> b1b1562e
        {
            IConfiguration config = new ConfigurationBuilder().AddJsonFile("appsettings.json").Build();

            var services = new ServiceCollection();

<<<<<<< HEAD
            TestTelemetryPublisher testPublisher = new TestTelemetryPublisher();

            services
                .AddSingleton(config)
                .AddSingleton<ITelemetryPublisher>(testPublisher)
                .AddFeatureManagement()
                .AddFeatureFilter<TimeWindowFilter>();

            ServiceProvider serviceProvider = services.BuildServiceProvider();

            IFeatureManager featureManager = serviceProvider.GetRequiredService<IFeatureManager>();

            // Test a feature with telemetry disabled
            bool result = await featureManager.IsEnabledAsync(OnFeature);

            Assert.True(result);
            Assert.Null(testPublisher.evaluationEventCache);

            // Test telemetry cases
            string onFeature = "AlwaysOnTestFeature";

            result = await featureManager.IsEnabledAsync(onFeature);

            Assert.True(result);
            Assert.Equal(onFeature, testPublisher.evaluationEventCache.FeatureDefinition.Name);
            Assert.Equal(result, testPublisher.evaluationEventCache.IsEnabled);

            string offFeature = "OffTimeTestFeature";

            result = await featureManager.IsEnabledAsync(offFeature);

            Assert.False(result);
            Assert.Equal(offFeature, testPublisher.evaluationEventCache.FeatureDefinition.Name);
            Assert.Equal(result, testPublisher.evaluationEventCache.IsEnabled);
=======
            var targetingContextAccessor = new OnDemandTargetingContextAccessor();
            services.AddSingleton<ITargetingContextAccessor>(targetingContextAccessor)
                    .AddSingleton(config)
                    .AddFeatureManagement();

            ServiceProvider serviceProvider = services.BuildServiceProvider();

            IVariantFeatureManager featureManager = serviceProvider.GetRequiredService<IVariantFeatureManager>();
            CancellationToken cancellationToken = CancellationToken.None;

            targetingContextAccessor.Current = new TargetingContext
            {
                UserId = "Marsha",
                Groups = new List<string> { "Group1" }
            };

            // Test StatusOverride and Percentile with Seed
            Variant variant = await featureManager.GetVariantAsync("VariantFeaturePercentileOn", cancellationToken);

            Assert.Equal("Big", variant.Name);
            Assert.Equal("green", variant.Configuration["Color"]);
            Assert.False(await featureManager.IsEnabledAsync("VariantFeaturePercentileOn", cancellationToken));

            variant = await featureManager.GetVariantAsync("VariantFeaturePercentileOff", cancellationToken);

            Assert.Null(variant);
            Assert.True(await featureManager.IsEnabledAsync("VariantFeaturePercentileOff", cancellationToken));

            // Test Status = Disabled
            variant = await featureManager.GetVariantAsync("VariantFeatureStatusDisabled", cancellationToken);

            Assert.Equal("Small", variant.Name);
            Assert.Equal("300px", variant.Configuration.Value);
            Assert.False(await featureManager.IsEnabledAsync("VariantFeatureStatusDisabled", cancellationToken));

            // Test DefaultWhenEnabled and ConfigurationValue with inline IConfigurationSection
            variant = await featureManager.GetVariantAsync("VariantFeatureDefaultEnabled", cancellationToken);

            Assert.Equal("Medium", variant.Name);
            Assert.Equal("450px", variant.Configuration["Size"]);
            Assert.True(await featureManager.IsEnabledAsync("VariantFeatureDefaultEnabled", cancellationToken));

            // Test User allocation
            variant = await featureManager.GetVariantAsync("VariantFeatureUser", cancellationToken);

            Assert.Equal("Small", variant.Name);
            Assert.Equal("300px", variant.Configuration.Value);
            Assert.True(await featureManager.IsEnabledAsync("VariantFeatureUser", cancellationToken));

            // Test Group allocation
            variant = await featureManager.GetVariantAsync("VariantFeatureGroup", cancellationToken);

            Assert.Equal("Small", variant.Name);
            Assert.Equal("300px", variant.Configuration.Value);
            Assert.True(await featureManager.IsEnabledAsync("VariantFeatureGroup", cancellationToken));
        }

        [Fact]
        public async Task VariantsInvalidScenarios()
        {
            IConfiguration config = new ConfigurationBuilder().AddJsonFile("appsettings.json").Build();

            var services = new ServiceCollection();

            var targetingContextAccessor = new OnDemandTargetingContextAccessor();
            services.AddSingleton<ITargetingContextAccessor>(targetingContextAccessor)
                    .AddSingleton(config)
                    .AddFeatureManagement();

            targetingContextAccessor.Current = new TargetingContext
            {
                UserId = "Jeff"
            };

            ServiceProvider serviceProvider = services.BuildServiceProvider();

            IVariantFeatureManager featureManager = serviceProvider.GetRequiredService<IVariantFeatureManager>();
            CancellationToken cancellationToken = CancellationToken.None;

            // Verify null variant returned if no variants are specified
            Variant variant = await featureManager.GetVariantAsync("VariantFeatureNoVariants", cancellationToken);

            Assert.Null(variant);

            // Verify null variant returned if no allocation is specified
            variant = await featureManager.GetVariantAsync("VariantFeatureNoAllocation", cancellationToken);

            Assert.Null(variant);

            // Verify that ConfigurationValue has priority over ConfigurationReference
            variant = await featureManager.GetVariantAsync("VariantFeatureBothConfigurations", cancellationToken);

            Assert.Equal("600px", variant.Configuration.Value);

            // Verify that an exception is thrown for invalid StatusOverride value
            FeatureManagementException e = await Assert.ThrowsAsync<FeatureManagementException>(async () =>
            {
                variant = await featureManager.GetVariantAsync("VariantFeatureInvalidStatusOverride", cancellationToken);
            });

            Assert.Equal(FeatureManagementError.InvalidConfigurationSetting, e.Error);
            Assert.Contains(ConfigurationFields.VariantDefinitionStatusOverride, e.Message);

            // Verify that an exception is thrown for invalid doubles From and To in the Percentile section
            e = await Assert.ThrowsAsync<FeatureManagementException>(async () =>
            {
                variant = await featureManager.GetVariantAsync("VariantFeatureInvalidFromTo", cancellationToken);
            });

            Assert.Equal(FeatureManagementError.InvalidConfigurationSetting, e.Error);
            Assert.Contains(ConfigurationFields.PercentileAllocationFrom, e.Message);
>>>>>>> b1b1562e
        }

        private static void DisableEndpointRouting(MvcOptions options)
        {
#if  NET6_0 || NET5_0 || NETCOREAPP3_1
            //
            // Endpoint routing is disabled by default in .NET Core 2.1 since it didn't exist.
            options.EnableEndpointRouting = false;
#endif
        }
    }
}<|MERGE_RESOLUTION|>--- conflicted
+++ resolved
@@ -964,17 +964,8 @@
         }
 
         [Fact]
-<<<<<<< HEAD
         public async Task TelemetryPublishing()
-=======
-        public async Task UsesVariants()
->>>>>>> b1b1562e
-        {
-            IConfiguration config = new ConfigurationBuilder().AddJsonFile("appsettings.json").Build();
-
-            var services = new ServiceCollection();
-
-<<<<<<< HEAD
+        {
             TestTelemetryPublisher testPublisher = new TestTelemetryPublisher();
 
             services
@@ -1009,7 +1000,14 @@
             Assert.False(result);
             Assert.Equal(offFeature, testPublisher.evaluationEventCache.FeatureDefinition.Name);
             Assert.Equal(result, testPublisher.evaluationEventCache.IsEnabled);
-=======
+        }
+
+        public async Task UsesVariants()
+        {
+            IConfiguration config = new ConfigurationBuilder().AddJsonFile("appsettings.json").Build();
+
+            var services = new ServiceCollection();
+
             var targetingContextAccessor = new OnDemandTargetingContextAccessor();
             services.AddSingleton<ITargetingContextAccessor>(targetingContextAccessor)
                     .AddSingleton(config)
@@ -1121,7 +1119,6 @@
 
             Assert.Equal(FeatureManagementError.InvalidConfigurationSetting, e.Error);
             Assert.Contains(ConfigurationFields.PercentileAllocationFrom, e.Message);
->>>>>>> b1b1562e
         }
 
         private static void DisableEndpointRouting(MvcOptions options)
