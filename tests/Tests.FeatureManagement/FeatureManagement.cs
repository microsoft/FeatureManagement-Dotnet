--- conflicted
+++ resolved
@@ -9,12 +9,9 @@
 using System.Collections.Generic;
 using System.IO;
 using System.Linq;
-<<<<<<< HEAD
-=======
 using System.Net;
 using System.Net.Http;
 using System.Text;
->>>>>>> 0eb3de91
 using System.Threading.Tasks;
 using Xunit;
 
@@ -67,8 +64,6 @@
         }
 
         [Fact]
-<<<<<<< HEAD
-=======
         public async Task ReadsOnlyFeatureManagementSection()
         {
             MemoryStream stream = new MemoryStream(Encoding.UTF8.GetBytes("{\"AllowedHosts\": \"*\"}"));
@@ -194,7 +189,6 @@
         }
 
         [Fact]
->>>>>>> 0eb3de91
         public async Task CustomFilterContextualTargetingWithNullSetting()
         {
             IConfiguration config = new ConfigurationBuilder().AddJsonFile("appsettings.json").Build();
