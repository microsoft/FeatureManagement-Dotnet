--- conflicted
+++ resolved
@@ -1033,21 +1033,13 @@
             result = await featureManager.IsEnabledAsync(Features.AlwaysOnTestFeature, cancellationToken);
 
             Assert.True(result);
-<<<<<<< HEAD
-            Assert.Equal(onFeature, testPublisher.evaluationEventCache.FeatureDefinition.Name);
-            Assert.Equal(result, testPublisher.evaluationEventCache.IsEnabled);
+            Assert.Equal(Features.AlwaysOnTestFeature, testPublisher.evaluationEventCache.FeatureDefinition.Name);
+            Assert.Equal(result, testPublisher.evaluationEventCache.Enabled);
             Assert.Equal("EtagValue", testPublisher.evaluationEventCache.FeatureDefinition.Telemetry.Metadata["Etag"]);
             Assert.Equal("LabelValue", testPublisher.evaluationEventCache.FeatureDefinition.Telemetry.Metadata["Label"]);
             Assert.Equal("Tag1Value", testPublisher.evaluationEventCache.FeatureDefinition.Telemetry.Metadata["Tags.Tag1"]);
-=======
-            Assert.Equal(Features.AlwaysOnTestFeature, testPublisher.evaluationEventCache.FeatureDefinition.Name);
-            Assert.Equal(result, testPublisher.evaluationEventCache.Enabled);
-            Assert.Equal("EtagValue", testPublisher.evaluationEventCache.FeatureDefinition.TelemetryMetadata["Etag"]);
-            Assert.Equal("LabelValue", testPublisher.evaluationEventCache.FeatureDefinition.TelemetryMetadata["Label"]);
-            Assert.Equal("Tag1Value", testPublisher.evaluationEventCache.FeatureDefinition.TelemetryMetadata["Tags.Tag1"]);
             Assert.Null(testPublisher.evaluationEventCache.Variant);
             Assert.Equal(VariantAssignmentReason.None, testPublisher.evaluationEventCache.VariantAssignmentReason);
->>>>>>> bb8565d0
 
             result = await featureManager.IsEnabledAsync(Features.OffTimeTestFeature, cancellationToken);
 
